--- conflicted
+++ resolved
@@ -1,10 +1,6 @@
 {
   "name": "ccxt",
-<<<<<<< HEAD
-  "version": "1.29.75",
-=======
   "version": "1.29.84",
->>>>>>> 3632b6ec
   "description": "A JavaScript / Python / PHP cryptocurrency trading library with support for 130+ exchanges",
   "main": "./ccxt.js",
   "unpkg": "dist/ccxt.browser.js",
@@ -18,7 +14,7 @@
   "readme": "README.md",
   "scripts": {
     "docker": "docker-compose run --rm ccxt",
-    "build": "npm run build-without-docs && npm run pandoc-all && npm run update-badges",
+    "build": "npm run build-without-docs && npm run update-badges",
     "build-without-docs": "npm run export-exchanges && npm run vss && npm run copy-python-files && npm run check-js-syntax && npm run browserify && npm run transpile && npm run check-python-syntax && npm run check-php-syntax",
     "test": "npm run build && node run-tests",
     "fast-test": "node run-tests --js",
