--- conflicted
+++ resolved
@@ -854,8 +854,4 @@
         #         [1591514400000,0.02503,0.02503,0.02503,0.02503,0],
         #     ]
         #
-<<<<<<< HEAD
-        return self.parse_ohlcvs(response, market)
-=======
-        return self.parse_ohlcvs(response, market, timeframe, since, limit)
->>>>>>> e73c37f7
+        return self.parse_ohlcvs(response, market, timeframe, since, limit)