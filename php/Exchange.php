<?php

/*

MIT License

Copyright (c) 2017 Igor Kroitor

Permission is hereby granted, free of charge, to any person obtaining a copy
of this software and associated documentation files (the "Software"), to deal
in the Software without restriction, including without limitation the rights
to use, copy, modify, merge, publish, distribute, sublicense, and/or sell
copies of the Software, and to permit persons to whom the Software is
furnished to do so, subject to the following conditions:

The above copyright notice and this permission notice shall be included in all
copies or substantial portions of the Software.

THE SOFTWARE IS PROVIDED "AS IS", WITHOUT WANTY OF ANY KIND, EXPRESS OR
IMPLIED, INCLUDING BUT NOT LIMITED TO THE WARRANTIES OF MERCHANTABILITY,
FITNESS FOR A PARTICULAR PURPOSE AND NONINFRINGEMENT. IN NO EVENT SHALL THE
AUTHORS OR COPYRIGHT HOLDERS BE LIABLE FOR ANY CLAIM, DAMAGES OR OTHER
LIABILITY, WHETHER IN AN ACTION OF CONTRACT, TORT OR OTHERWISE, ARISING FROM,
OUT OF OR IN CONNECTION WITH THE SOFTWARE OR THE USE OR OTHER DEALINGS IN THE
SOFTWARE.

*/

//-----------------------------------------------------------------------------

namespace ccxt;

<<<<<<< HEAD
use React;
use Clue;

require __DIR__.'/../vendor/autoload.php';
include 'php/websocket/WebsocketConnection.php';

$version = '1.14.239';
=======
use kornrunner\Eth;
use kornrunner\Secp256k1;
use kornrunner\Solidity;

$version = '1.17.522';
>>>>>>> 56af9534

// rounding mode
const TRUNCATE = 0;
const ROUND = 1;

// digits counting mode
const DECIMAL_PLACES = 0;
const SIGNIFICANT_DIGITS = 1;

// padding mode
const NO_PADDING = 0;
const PAD_WITH_ZERO = 1;

abstract class Exchange extends CcxtEventEmitter {

    const VERSION = '1.17.522';

    public static $eth_units = array (
        'wei'        => '1',
        'kwei'       => '1000',
        'babbage'    => '1000',
        'femtoether' => '1000',
        'mwei'       => '1000000',
        'lovelace'   => '1000000',
        'picoether'  => '1000000',
        'gwei'       => '1000000000',
        'nano'       => '1000000000',
        'shannon'    => '1000000000',
        'nanoether'  => '1000000000',
        'szabo'      => '1000000000000',
        'micro'      => '1000000000000',
        'microether' => '1000000000000',
        'finney'     => '1000000000000000',
        'milli'      => '1000000000000000',
        'milliether' => '1000000000000000',
        'ether'      => '1000000000000000000',
        'kether'     => '1000000000000000000000',
        'einstein'   => '1000000000000000000000',
        'grand'      => '1000000000000000000000',
        'mether'     => '1000000000000000000000000',
        'gether'     => '1000000000000000000000000000',
        'tether'     => '1000000000000000000000000000000',
    );

    public static $exchanges = array (
<<<<<<< HEAD
=======
        '_1btcxe',
>>>>>>> 56af9534
        'acx',
        'allcoin',
        'anxpro',
        'anybits',
        'bcex',
        'bibox',
        'bigone',
        'binance',
        'bit2c',
        'bitbank',
        'bitbay',
        'bitfinex',
        'bitfinex2',
        'bitflyer',
        'bitforex',
        'bithumb',
        'bitibu',
        'bitkk',
        'bitlish',
        'bitmarket',
        'bitmex',
        'bitsane',
        'bitso',
        'bitstamp',
        'bitstamp1',
        'bittrex',
        'bitz',
        'bl3p',
        'bleutrade',
        'braziliex',
        'btcalpha',
        'btcbox',
        'btcchina',
        'btcexchange',
        'btcmarkets',
        'btctradeim',
        'btctradeua',
        'btcturk',
        'buda',
        'bxinth',
        'ccex',
        'cex',
        'chbtc',
        'chilebit',
        'cobinhood',
        'coinbase',
        'coinbaseprime',
        'coinbasepro',
        'coincheck',
        'coinegg',
        'coinex',
        'coinexchange',
        'coinfalcon',
        'coinfloor',
        'coingi',
        'coinmarketcap',
        'coinmate',
        'coinnest',
        'coinone',
        'coinspot',
        'cointiger',
        'coolcoin',
        'crex24',
        'crypton',
        'cryptopia',
        'deribit',
        'dsx',
        'ethfinex',
        'exmo',
        'exx',
        'fcoin',
        'flowbtc',
        'foxbit',
        'fybse',
        'fybsg',
        'gatecoin',
        'gateio',
        'gdax',
        'gemini',
        'getbtc',
        'hadax',
        'hitbtc',
        'hitbtc2',
        'huobi',
        'huobicny',
        'huobipro',
        'ice3x',
        'independentreserve',
        'indodax',
        'itbit',
        'jubi',
        'kkex',
        'kraken',
        'kucoin',
        'kuna',
        'lakebtc',
        'lbank',
        'liqui',
        'liquid',
        'livecoin',
        'luno',
        'lykke',
        'mercado',
        'mixcoins',
        'negociecoins',
        'nova',
        'okcoincny',
        'okcoinusd',
        'okex',
        'paymium',
        'poloniex',
        'qryptos',
        'quadrigacx',
        'quoinex',
        'rightbtc',
        'southxchange',
        'surbitcoin',
        'theocean',
        'therock',
        'tidebit',
        'tidex',
        'uex',
        'urdubit',
        'vaultoro',
        'vbtc',
        'virwox',
        'wex',
        'xbtce',
        'yobit',
        'yunbi',
        'zaif',
        'zb',
        '_1broker',
        '_1btcxe',
    );

    public static function split ($string, $delimiters = array (' ')) {
        return explode ($delimiters[0], str_replace ($delimiters, $delimiters[0], $string));
    }

    public static function decimal ($number) {
        return '' + $number;
    }

    public static function safe_float ($object, $key, $default_value = null) {
        return (isset ($object[$key]) && is_numeric ($object[$key])) ? floatval ($object[$key]) : $default_value;
    }

    public static function safe_string ($object, $key, $default_value = null) {
        return (isset ($object[$key]) && is_scalar ($object[$key])) ? strval ($object[$key]) : $default_value;
    }

    public static function safe_integer ($object, $key, $default_value = null) {
        return (isset ($object[$key]) && is_numeric ($object[$key])) ? intval ($object[$key]) : $default_value;
    }

    public static function safe_value ($object, $key, $default_value = null) {
        return (is_array ($object) && array_key_exists ($key, $object)) ? $object[$key] : $default_value;
    }

    // we're not using safe_floats with a list argument as we're trying to save some cycles here
    // we're not using safe_float_3 either because those cases are too rare to deserve their own optimization

    public static function safe_float_2 ($object, $key1, $key2, $default_value = null) {
        $value = static::safe_float ($object, $key1);
        return isset ($value) ? $value : static::safe_float ($object, $key2, $default_value);
    }

    public static function safe_string_2 ($object, $key1, $key2, $default_value = null) {
        $value = static::safe_string ($object, $key1);
        return isset ($value) ? $value : static::safe_string ($object, $key2, $default_value);
    }

    public static function safe_integer_2 ($object, $key1, $key2, $default_value = null) {
        $value = static::safe_integer ($object, $key1);
        return isset ($value) ? $value : static::safe_integer ($object, $key2, $default_value);
    }

    public static function safe_value_2 ($object, $key1, $key2, $default_value = null) {
        $value = static::safe_value ($object, $key1);
        return isset ($value) ? $value : static::safe_value ($object, $key2, $default_value);
    }

    public static function truncate ($number, $precision = 0) {
        $decimal_precision = pow (10, $precision);
        return floor(floatval ($number * $decimal_precision)) / $decimal_precision;
    }

    public static function truncate_to_string ($number, $precision = 0) {
        if ($precision > 0) {
            $string = sprintf ('%.' . ($precision + 1) . 'f', floatval ($number));
            list ($integer, $decimal) = explode ('.', $string);
            $decimal = trim ('.' . substr ($decimal, 0, $precision), '0');
            if (strlen ($decimal) < 2)
                $decimal = '.0';
            return $integer . $decimal;
        }
        return sprintf ('%d', floatval ($number));
    }

    public static function uuid () {

        return sprintf ('%04x%04x-%04x-%04x-%04x-%04x%04x%04x',

            // 32 bits for "time_low"
            mt_rand(0, 0xffff), mt_rand(0, 0xffff),

            // 16 bits for "time_mid"
            mt_rand(0, 0xffff),

            // 16 bits for "time_hi_and_version",
            // four most significant bits holds version number 4
            mt_rand(0, 0x0fff) | 0x4000,

            // 16 bits, 8 bits for "clk_seq_hi_res",
            // 8 bits for "clk_seq_low",
            // two most significant bits holds zero and one for variant DCE1.1
            mt_rand(0, 0x3fff) | 0x8000,

            // 48 bits for "node"
            mt_rand(0, 0xffff), mt_rand(0, 0xffff), mt_rand(0, 0xffff)
        );
    }

    public static function parse_timeframe ($timeframe) {
        $amount = substr ($timeframe, 0, -1);
        $unit = substr ($timeframe, -1);
        $scale = 1;
        if ($unit === 'y')
            $scale = 60 * 60 * 24 * 365;
        else if ($unit === 'M')
            $scale = 60 * 60 * 24 * 30;
        else if ($unit === 'w')
            $scale = 60 * 60 * 24 * 7;
        else if ($unit === 'd')
            $scale = 60 * 60 * 24;
        else if ($unit === 'h')
            $scale = 60 * 60;
        else
            $scale = 60;
        return $amount * $scale;
    }

    // given a sorted arrays of trades (recent first) and a timeframe builds an array of OHLCV candles
    public static function build_ohlcv ($trades, $timeframe = '1m', $since = PHP_INT_MIN, $limits = PHP_INT_MAX) {
        if (empty ($trades) || !is_array ($trades)) {
            return array ();
        }
        if (!is_numeric ($since)) {
            $since = PHP_INT_MIN;
        }
        if (!is_numeric ($limits)) {
            $limits = PHP_INT_MAX;
        }
        $ms = static::parse_timeframe ($timeframe) * 1000;
        $ohlcvs = array ();
        list(/* $timestamp */, /* $open */, $high, $low, $close, $volume) = array (0, 1, 2, 3, 4, 5);
        for ($i = 0; $i < min (count($trades), $limits); $i++) {
            $trade = $trades[$i];
            if ($trade['timestamp'] < $since)
                continue;
            $openingTime = floor ($trade['timestamp'] / $ms) * $ms; // shift to the edge of m/h/d (but not M)
            $j = count($ohlcvs);

            if ($j == 0 || $openingTime >= $ohlcvs[$j-1][0] + $ms) {
                // moved to a new timeframe -> create a new candle from opening trade
                $ohlcvs[] = array (
                    $openingTime,
                    $trade['price'],
                    $trade['price'],
                    $trade['price'],
                    $trade['price'],
                    $trade['amount']
                );
            } else {
                // still processing the same timeframe -> update opening trade
                $ohlcvs[$j-1][$high] = max ($ohlcvs[$j-1][$high], $trade['price']);
                $ohlcvs[$j-1][$low] = min ($ohlcvs[$j-1][$low], $trade['price']);
                $ohlcvs[$j-1][$close] = $trade['price'];
                $ohlcvs[$j-1][$volume] += $trade['amount'];
            }
        }
        return $ohlcvs;
    }

    public static function capitalize ($string) {
        return mb_strtoupper (mb_substr ($string, 0, 1)) . mb_substr ($string, 1);
    }

    public static function omit ($array, $keys) {
        $result = $array;
        if (is_array ($keys))
            foreach ($keys as $key)
                unset ($result[$key]);
        else
            unset ($result[$keys]);
        return $result;
    }

    public static function unique ($array) {
        return array_unique ($array);
    }

    public static function pluck ($array, $key) {
        $result = array ();
        foreach ($array as $element)
            if (isset ($key, $element))
                $result[] = $element[$key];
        return $result;
    }

    public function filter_by ($array, $key, $value = null) {
        if ($value) {
            $grouped = static::group_by ($array, $key);
            if (is_array ($grouped) && array_key_exists ($value, $grouped))
                return $grouped[$value];
            return array ();
        }
        return $array;
    }

    public static function group_by ($array, $key) {
        $result = array ();
        foreach ($array as $element) {
            if (isset ($element[$key]) && !is_null ($element[$key])) {
                if (!isset ($result[$element[$key]]))
                    $result[$element[$key]] = array ();
                $result[$element[$key]][] = $element;
            }
        }
        return $result;
    }

    public static function index_by ($array, $key) {
        $result = array ();
        foreach ($array as $element) {
            if (isset ($element[$key])) {
                $result[$element[$key]] = $element;
            }
        }
        return $result;
    }

    public static function sort_by ($arrayOfArrays, $key, $descending = false) {
        $descending = $descending ? -1 : 1;
        usort ($arrayOfArrays, function ($a, $b) use ($key, $descending) {
            if ($a[$key] == $b[$key])
                return 0;
            return $a[$key] < $b[$key] ? -$descending : $descending;
        });
        return $arrayOfArrays;
    }

    public static function flatten ($array) {
        return array_reduce ($array, function ($acc, $item) {
            return array_merge ($acc, is_array ($item) ? static::flatten ($item) : array ($item));
        }, array ());
    }

    public static function array_concat () {
        return call_user_func_array ('array_merge', array_filter(func_get_args(), 'is_array'));
    }

    public static function in_array ($needle, $haystack) {
        return in_array ($needle, $haystack);
    }

    public static function to_array ($object) {
        return array_values ($object);
    }

    public static function is_empty ($object) {
        return empty ($object);
    }

    public static function keysort ($array) {
        $result = $array;
        ksort ($result);
        return $result;
    }

    public static function extract_params ($string) {
        if (preg_match_all ('/{([\w-]+)}/u', $string, $matches))
            return $matches[1];
    }

    public static function implode_params ($string, $params) {
        foreach ($params as $key => $value)
            $string = implode ($value, mb_split ('{' . $key . '}', $string));
        return $string;
    }

    public static function indexBy ($arrayOfArrays, $key) {
        return static::index_by ($arrayOfArrays, $key);
    }

    public static function sortBy ($arrayOfArrays, $key, $descending = false) {
        return static::sort_by ($arrayOfArrays, $key, $descending);
    }

    public static function filterBy ($arrayOfArrays, $key, $descending = false) {
        return static::filter_by ($arrayOfArrays, $key, $descending);
    }

    public static function groupBy ($arrayOfArrays, $key, $descending = false) {
        return static::group_by ($arrayOfArrays, $key, $descending);
    }

    public static function sum () {
        return array_sum (array_filter (func_get_args (), function ($x) { return isset ($x) ? $x : 0; }));
    }

    public static function extractParams ($string) {
        return static::extract_params ($string);
    }

    public static function implodeParams ($string, $params) {
        return static::implode_params ($string, $params);
    }

    public static function ordered ($array) { // for Python OrderedDicts, does nothing in PHP and JS
        return $array;
    }

    public function aggregate ($bidasks) {

        $result = array ();

        foreach ($bidasks as $bidask) {
            if ($bidask[1] > 0) {
                $price = (string) $bidask[0];
                $result[$price] = array_key_exists ($price, $result) ? $result[$price] : 0;
                $result[$price] += $bidask[1];
            }
        }

        $output = array ();

        foreach ($result as $key => $value) {
            $output[] = array (floatval ($key), floatval ($value));
        }

        return $output;
    }

    public static function urlencodeBase64 ($string) {
        return preg_replace (array ('#[=]+$#u', '#\+#u', '#\\/#'), array ('', '-', '_'), base64_encode ($string));
    }

    public function urlencode ($string) {
        return http_build_query ($string, "", $this->urlencode_glue);
    }

    public function rawencode ($string) {
        return urldecode (http_build_query ($string, "", $this->urlencode_glue));
    }

    public function encode_uri_component ($string) {
        return urlencode ($string);
    }

    public static function url ($path, $params = array ()) {
        $result = static::implode_params ($path, $params);
        $query = static::omit ($params, static::extract_params ($path));
        if ($query)
            $result .= '?' . static::urlencode ($query);
        return $result;
    }

    public function seconds () {
        return time ();
    }

    public function milliseconds () {
        list ($msec, $sec) = explode (' ', microtime ());
        return $sec . substr ($msec, 2, 3);
    }

    public function microseconds () {
        list ($msec, $sec) = explode (' ', microtime ());
        return $sec . str_pad (substr ($msec, 2, 6), 6, '0');
    }

    public static function iso8601 ($timestamp = null) {
        if (!isset ($timestamp))
            return null;
        if (!is_numeric ($timestamp) || intval ($timestamp) != $timestamp)
            return null;
        $timestamp = (int) $timestamp;
        if ($timestamp < 0)
            return null;
        $result = date ('c', (int) round ($timestamp / 1000));
        $msec = (int) $timestamp % 1000;
        $result = str_replace ('+00:00', sprintf (".%03dZ", $msec), $result);
        return $result;
    }

    public static function parse_date ($timestamp) {
        return static::parse8601 ($timestamp);
    }

    public static function parse8601 ($timestamp = null) {
        if (!isset ($timestamp))
            return null;
        if (!$timestamp || !is_string ($timestamp))
            return null;
        $timedata = date_parse ($timestamp);
        if (!$timedata || $timedata['error_count'] > 0 || $timedata['warning_count'] > 0 || (isset ($timedata['relative']) && count ($timedata['relative']) > 0))
            return null;
        if ($timedata['hour'] === false ||  $timedata['minute'] === false || $timedata['second'] === false || $timedata['year'] === false || $timedata['month'] === false || $timedata['day'] === false)
            return null;
        $time = strtotime($timestamp);
        if ($time === false)
            return null;
        $time *= 1000;
        if (preg_match ('/\.(?<milliseconds>[0-9]{1,3})/', $timestamp, $match)) {
            $time += (int) str_pad($match['milliseconds'], 3, '0', STR_PAD_RIGHT);
        }
        return $time;
    }

    public static function dmy ($timestamp, $infix = '-') {
        return gmdate ('m' . $infix . 'd' . $infix . 'Y', (int) round ($timestamp / 1000));
    }

    public static function ymd ($timestamp, $infix = '-') {
        return gmdate ('Y' . $infix . 'm' . $infix . 'd', (int) round ($timestamp / 1000));
    }

    public static function ymdhms ($timestamp, $infix = ' ') {
        return gmdate ('Y-m-d\\' . $infix . 'H:i:s', (int) round ($timestamp / 1000));
    }

    public static function binary_concat () {
        return implode ('', func_get_args ());
    }

    public function binary_to_string ($binary) {
        return $binary;
    }

    public static function json ($data, $params = array ()) {
        $options = array (
            'convertArraysToObjects' => JSON_FORCE_OBJECT,
            // other flags if needed...
        );
        $flags = 0;
        foreach ($options as $key => $value)
            if (array_key_exists ($key, $params) && $params[$key])
                $flags |= $options[$key];
        return json_encode ($data, $flags);
    }

    public static function parse_if_json_encoded_object ($input) {
        if ((gettype ($input) !== 'string') || (strlen ($input) < 2)) {
            return $input;
        }
        if ($input[0] === '{') {
            return json_decode ($input, $as_associative_array = true);
        } else if ($input[1] === '[') {
            return json_decode ($input);
        }
        return $input;
    }

    public static function is_json_encoded_object ($input) {
        return (gettype ($input) === 'string') &&
                (strlen ($input) >= 2) &&
                (($input[0] === '{') || ($input[0] === '['));
    }

    public static function encode ($input) {
        return $input;
    }

    public static function decode ($input) {
        return $input;
    }

    public function nonce () {
        return $this->seconds ();
    }

    public function check_required_credentials () {
        $keys = array_keys ($this->requiredCredentials);
        foreach ($this->requiredCredentials as $key => $value) {
            if ($value && (!$this->$key)) {
                throw new AuthenticationError ($this->id . ' requires `' . $key . '`');
            }
        }
    }

    public function check_address ($address) {

        if (empty ($address) || !is_string ($address)) {
            throw new InvalidAddress ($this->id . ' address is undefined');
        }

        if ((count (array_unique (str_split ($address))) === 1)    ||
            (strlen ($address) < $this->minFundingAddressLength) ||
            (strpos ($address, ' ') !== false)) {

            throw new InvalidAddress ($this->id . ' address is invalid or has less than ' . strval ($this->minFundingAddressLength) . ' characters: "' . strval ($address) . '"');
        }

        return $address;
    }

    public function checkAddress ($address) {
        return $this->check_address ($address);
    }

    public function describe () {
        return array ();
    }

    public function __construct ($options = array ()) {
        parent::__construct();

        // todo auto-camelcasing for methods in PHP
        // $method_names = get_class_methods ($this);
        // foreach ($method_names as $method_name) {
        //     if ($method_name) {
        //         if (($method_name[0] != '_') && ($method_name[-1] != '_') && (mb_strpos ($method_name, '_') !== false)) {
        //             $parts = explode ('_', $method_name);
        //             $camelcase = $parts[0];
        //             for ($i = 1; $i < count ($parts); $i++) {
        //                 $camelcase .= static::capitalize ($parts[$i]);
        //             }
        //             // $this->$camelcase = $this->$method_name;
        //             // echo $method_name . " " . method_exists ($this, $method_name) . " " . $camelcase . " " . method_exists ($this, $camelcase) . "\n";
        //         }
        //     }
        // }

        $this->curl         = curl_init ();
        $this->curl_options = array (); // overrideable by user, empty by default

        $this->id           = null;

        // rate limiter params
        $this->rateLimit   = 2000;
        $this->tokenBucket = array (
            'refillRate' => 1.0 / $this->rateLimit,
            'delay' => 1.0,
            'capacity' => 1.0,
            'defaultCost' => 1.0,
            'maxCapacity' => 1000,
        );

        $this->curlopt_interface = null;
        $this->timeout   = 10000; // in milliseconds
        $this->proxy     = '';
        $this->origin    = '*'; // CORS origin
        $this->headers   = array ();
        $this->hostname  = null; // in case of inaccessibility of the "main" domain

        $this->options   = array (); // exchange-specific options if any

        $this->skipJsonOnStatusCodes = false; // TODO: reserved, rewrite the curl routine to parse JSON body anyway

        $this->name      = null;
        $this->countries = null;
        $this->version   = null;
        $this->certified = false;
        $this->urls      = array ();
        $this->api       = array ();
        $this->wsconf    = array ();
        $this->comment   = null;

        $this->markets       = null;
        $this->symbols       = null;
        $this->ids           = null;
        $this->currencies    = array ();
        $this->balance       = array ();
        $this->orderbooks    = array ();
        $this->fees          = array ('trading' => array (), 'funding' => array ());
        $this->precision     = array ();
        $this->limits        = array ();
        $this->orders        = array ();
        $this->trades        = array ();
        $this->transactions  = array ();
        $this->exceptions    = array ();
        $this->httpExceptions = array (
            '422' => 'ExchangeError',
            '418' => 'DDoSProtection',
            '429' => 'DDoSProtection',
            '404' => 'ExchangeNotAvailable',
            '409' => 'ExchangeNotAvailable',
            '500' => 'ExchangeNotAvailable',
            '501' => 'ExchangeNotAvailable',
            '502' => 'ExchangeNotAvailable',
            '520' => 'ExchangeNotAvailable',
            '521' => 'ExchangeNotAvailable',
            '522' => 'ExchangeNotAvailable',
            '525' => 'ExchangeNotAvailable',
            '400' => 'ExchangeNotAvailable',
            '403' => 'ExchangeNotAvailable',
            '405' => 'ExchangeNotAvailable',
            '503' => 'ExchangeNotAvailable',
            '530' => 'ExchangeNotAvailable',
            '408' => 'RequestTimeout',
            '504' => 'RequestTimeout',
            '401' => 'AuthenticationError',
            '511' => 'AuthenticationError',
        );
        $this->verbose       = false;
        $this->apiKey        = '';
        $this->secret        = '';
        $this->password      = '';
        $this->uid           = '';
        $this->privateKey    = '';
        $this->walletAddress = '';

        $this->twofa         = false;
        $this->marketsById   = null;
        $this->markets_by_id = null;
        $this->currencies_by_id = null;
        $this->userAgent   = null; // 'ccxt/' . $this::VERSION . ' (+https://github.com/ccxt/ccxt) PHP/' . PHP_VERSION;
        $this->userAgents = array (
            'chrome' => 'Mozilla/5.0 (Windows NT 10.0; Win64; x64) AppleWebKit/537.36 (KHTML, like Gecko) Chrome/62.0.3202.94 Safari/537.36',
            'chrome39' => 'Mozilla/5.0 (Windows NT 6.1; WOW64) AppleWebKit/537.36 (KHTML, like Gecko) Chrome/39.0.2171.71 Safari/537.36',
        );
        $this->minFundingAddressLength = 1; // used in check_address
        $this->substituteCommonCurrencyCodes = true;
        $this->timeframes = null;
        $this->parseJsonResponse = true;

        $this->requiredCredentials = array (
            'apiKey' => true,
            'secret' => true,
            'uid' => false,
            'login' => false,
            'password' => false,
            'twofa' => false, // 2-factor authentication (one-time password key)
            'privateKey' => false,
            'walletAddress' => false,
        );

        // API methods metainfo
        $this->has = array (
            'CORS' => false,
            'publicAPI' => true,
            'privateAPI' => true,
            'cancelOrder' => true,
            'cancelOrders' => false,
            'createDepositAddress' => false,
            'createOrder' => true,
            'createMarketOrder' => true,
            'createLimitOrder' => true,
            'deposit' => false,
            'fetchBalance' => true,
            'fetchClosedOrders' => false,
            'fetchCurrencies' => false,
            'fetchDepositAddress' => false,
            'fetchDeposits' => false,
            'fetchFundingFees' => false,
            'fetchL2OrderBook' => true,
            'fetchMarkets' => true,
            'fetchMyTrades' => false,
            'fetchOHLCV' => 'emulated',
            'fetchOpenOrders' => false,
            'fetchOrder' => false,
            'fetchOrderBook' => true,
            'fetchOrderBooks' => false,
            'fetchOrders' => false,
            'fetchTicker' => true,
            'fetchTickers' => false,
            'fetchTrades' => true,
            'fetchTradingFees' => false,
            'fetchTradingLimits' => false,
            'fetchTransactions' => false,
            'fetchWithdrawals' => false,
            'withdraw' => false,
        );

        $this->precisionMode = DECIMAL_PLACES;

        $this->lastRestRequestTimestamp = 0;
        $this->lastRestPollTimestamp    = 0;
        $this->restRequestQueue         = null;
        $this->restPollerLoopIsRunning  = false;
        $this->enableRateLimit          = false;
        $this->enableLastJsonResponse = true;
        $this->enableLastHttpResponse = true;
        $this->enableLastResponseHeaders = true;
        $this->last_http_response = null;
        $this->last_json_response = null;
        $this->last_response_headers = null;

        $this->requiresWeb3 = false;

        $this->commonCurrencies = array (
            'XBT' => 'BTC',
            'BCC' => 'BCH',
            'DRK' => 'DASH'
        );

        $this->urlencode_glue = ini_get ('arg_separator.output'); // can be overrided by exchange constructor params
        $this->urlencode_glue_warning = true;

        $options = array_replace_recursive ($this->describe(), $options);

        if ($options)
            foreach ($options as $key => $value)
                $this->{$key} =
                    (property_exists ($this, $key) && is_array ($this->{$key}) && is_array ($value)) ?
                        array_replace_recursive ($this->{$key}, $value) :
                        $value;

        if ($this->urlencode_glue !== '&') {
            if ($this->urlencode_glue_warning) {
                throw new ExchangeError (this.id . " warning! The glue symbol for HTTP queries " .
                    " is changed from its default value & to " .  $this->urlencode_glue . " in php.ini" .
                    " (arg_separator.output) or with a call to ini_set prior to this message. If that" .
                    " was the intent, you can acknowledge this warning and silence it by setting" .
                    " 'urlencode_glue_warning' => false or 'urlencode_glue' => '&' with exchange constructor params");
            }
        }

        if ($this->api)
            $this->define_rest_api ($this->api, 'request');

        if (array_key_exists ('react_loop', $options)) {
            $this->react_loop = $options['react_loop'];
        } else {
            $this->react_loop = React\EventLoop\Factory::create();
        }
        $this->websocketContexts = array();
        // renaming methods from camel to snake
        if (isset($this->wsconf['methodmap'])) {
            foreach($this->wsconf['methodmap'] as $m => $method) {
                $this->wsconf['methodmap'][$m] =  preg_replace_callback('/[A-Z]/', function ($matches) {
                    return '_' . strtolower($matches[0]);
                }, $method);
            }
        }

        if ($this->markets)
            $this->set_markets ($this->markets);
    }

    public function define_rest_api ($api, $method_name, $options = array ()) {
        foreach ($api as $type => $methods)
            foreach ($methods as $http_method => $paths)
                foreach ($paths as $path) {

                    $splitPath = mb_split ('[^a-zA-Z0-9]', $path);

                    $uppercaseMethod  = mb_strtoupper ($http_method);
                    $lowercaseMethod  = mb_strtolower ($http_method);
                    $camelcaseMethod  = static::capitalize ($lowercaseMethod);
                    $camelcaseSuffix  = implode (array_map (get_called_class() . '::capitalize', $splitPath));
                    $lowercasePath    = array_map ('trim', array_map ('strtolower', $splitPath));
                    $underscoreSuffix = implode ('_', array_filter ($lowercasePath));

                    $camelcase  = $type . $camelcaseMethod . static::capitalize ($camelcaseSuffix);
                    $underscore = $type . '_' . $lowercaseMethod . '_' . mb_strtolower ($underscoreSuffix);

                    if (array_key_exists ('suffixes', $options)) {
                        if (array_key_exists ('camelcase', $options['suffixes']))
                            $camelcase .= $options['suffixes']['camelcase'];
                        if (array_key_exists ('underscore', $options['suffixes']))
                            $underscore .= $options['suffixes']['underscore'];
                    }

                    $partial = function ($params = array ()) use ($path, $type, $uppercaseMethod, $method_name) {
                        return call_user_func (array ($this, $method_name), $path, $type, $uppercaseMethod, $params);
                    };

                    $this->$camelcase  = $partial;
                    $this->$underscore = $partial;
                }
    }

    public function underscore ($camelcase) {
        // todo: write conversion fooBar10OHLCV2Candles → foo_bar10_ohlcv2_candles
        throw new NotSupported ($this->id . ' underscore() not implemented yet');
    }

    public function camelcase ($underscore) {
        // todo: write conversion foo_bar10_ohlcv2_candles → fooBar10OHLCV2Candles
        throw new NotSupported ($this->id . ' camelcase() not implemented yet');
    }

    public function hash ($request, $type = 'md5', $digest = 'hex') {
        $base64 = ($digest === 'base64');
        $binary = ($digest === 'binary');
        $hash = hash ($type, $request, ($binary || $base64) ? true : false);
        if ($base64)
            $hash = base64_encode ($hash);
        return $hash;
    }

    public function hmac ($request, $secret, $type = 'sha256', $digest = 'hex') {
        $base64 = ($digest === 'base64');
        $binary = ($digest === 'binary');
        $hmac = hash_hmac ($type, $request, $secret, ($binary || $base64) ? true : false);
        if ($base64)
            $hmac = base64_encode ($hmac);
        return $hmac;
    }

    public function jwt ($request, $secret, $alg = 'HS256', $hash = 'sha256') {
        $encodedHeader = $this->urlencodeBase64 (json_encode (array ('alg' => $alg, 'typ' => 'JWT')));
        $encodedData = $this->urlencodeBase64 (json_encode ($request, JSON_UNESCAPED_SLASHES));
        $token = $encodedHeader . '.' . $encodedData;
        $signature = $this->urlencodeBase64 ($this->hmac ($token, $secret, $hash, 'binary'));
        return $token . '.' . $signature;
    }

    public function raise_error ($exception_type, $url, $method = 'GET', $error = null, $details = null) {
        $exception_class = __NAMESPACE__ . '\\' . $exception_type;
        throw new $exception_class (implode (' ', array (
            $this->id,
            $method,
            $url,
            $error,
            $details,
        )));
    }

    // this method is experimental
    public function throttle () {
        $now = $this->milliseconds ();
        $elapsed = $now - $this->lastRestRequestTimestamp;
        if ($elapsed < $this->rateLimit) {
            $delay = $this->rateLimit - $elapsed;
              usleep ((int)($delay * 1000.0));
        }
    }

    public function sign ($path, $api = 'public', $method = 'GET', $params = array (), $headers = null, $body = null) {
        throw new NotSupported ($this->id . ' sign() not implemented yet');
    }

    public function fetch2 ($path, $api = 'public', $method = 'GET', $params = array (), $headers = null, $body = null) {
        $request = $this->sign ($path, $api, $method, $params, $headers, $body);
        return $this->fetch ($request['url'], $request['method'], $request['headers'], $request['body']);
    }

    public function request ($path, $api = 'public', $method = 'GET', $params = array (), $headers = null, $body = null) {
        return $this->fetch2 ($path, $api, $method, $params, $headers, $body);
    }

    public function findBroadlyMatchedKey ($broad, $string) {
        return $this->find_broadly_matched_key ($broad, $string);
    }

    public function find_broadly_matched_key ($broad, $string) {
        $keys = is_array ($broad) ? array_keys ($broad) : array ();
        for ($i = 0; $i < count ($keys); $i++) {
            $key = $keys[$i];
            if (mb_strpos ($string, $key) !== false)
                return $key;
        }
        return null;
    }

    public function handle_errors ($code, $reason, $url, $method, $headers, $body) {
        // it's a stub function, does nothing in base code
    }

    public function fetch ($url, $method = 'GET', $headers = null, $body = null) {

        if ($this->enableRateLimit)
            $this->throttle ();

        $headers = array_merge ($this->headers, $headers ? $headers : array ());

        if (strlen ($this->proxy))
            $headers['Origin'] = $this->origin;

        if (!$headers)
            $headers = array ();
        elseif (is_array ($headers)) {
            $tmp = $headers;
            $headers = array ();
            foreach ($tmp as $key => $value)
                $headers[] = $key . ': ' . $value;
        }

        // this name for the proxy string is deprecated
        // we should rename it to $this->cors everywhere
        $url = $this->proxy . $url;

        $verbose_headers = $headers;

        curl_setopt ($this->curl, CURLOPT_URL, $url);

        if ($this->timeout) {
            curl_setopt ($this->curl, CURLOPT_CONNECTTIMEOUT_MS, (int)($this->timeout));
            curl_setopt ($this->curl, CURLOPT_TIMEOUT_MS, (int)($this->timeout));
        }

        curl_setopt ($this->curl, CURLOPT_RETURNTRANSFER, true);
        curl_setopt ($this->curl, CURLOPT_SSL_VERIFYPEER, false);

        if ($this->userAgent)
            if (gettype ($this->userAgent) == 'string') {
                curl_setopt ($this->curl, CURLOPT_USERAGENT, $this->userAgent);
                $verbose_headers = array_merge ($verbose_headers, array ('User-Agent' => $this->userAgent));
            } else if ((gettype ($this->userAgent) == 'array') && array_key_exists ('User-Agent', $this->userAgent)) {
                curl_setopt ($this->curl, CURLOPT_USERAGENT, $this->userAgent['User-Agent']);
                $verbose_headers = array_merge ($verbose_headers, $this->userAgent);
            }

        curl_setopt ($this->curl, CURLOPT_ENCODING, '');

        if ($method == 'GET') {

            curl_setopt ($this->curl, CURLOPT_HTTPGET, true);

        } else if ($method == 'POST') {

            curl_setopt ($this->curl, CURLOPT_POST, true);
            curl_setopt ($this->curl, CURLOPT_POSTFIELDS, $body);

        } else if ($method == 'PUT') {

            curl_setopt ($this->curl, CURLOPT_CUSTOMREQUEST, "PUT");
            curl_setopt ($this->curl, CURLOPT_POSTFIELDS, $body);

            $headers[] = 'X-HTTP-Method-Override: PUT';

        } else if ($method == 'DELETE') {

            curl_setopt ($this->curl, CURLOPT_CUSTOMREQUEST, "DELETE");
            curl_setopt ($this->curl, CURLOPT_POSTFIELDS, $body);

            $headers[] = 'X-HTTP-Method-Override: DELETE';
        }

        if ($headers)
            curl_setopt ($this->curl, CURLOPT_HTTPHEADER, $headers);

        if ($this->verbose) {
            print_r ("\nRequest:\n");
            print_r (array ($method, $url, $verbose_headers, $body));
        }

        // we probably only need to set it once on startup
        if ($this->curlopt_interface) {
            curl_setopt ($this->curl, CURLOPT_INTERFACE, $this->curlopt_interface);
        }

        /*

        // this is currently not integrated, reserved for future
        if ($this->proxy) {
            curl_setopt ($this->curl, CURLOPT_PROXY, $this->proxy);
        }

        */

        curl_setopt ($this->curl, CURLOPT_FOLLOWLOCATION, true);
        curl_setopt ($this->curl, CURLOPT_FAILONERROR, false);

        $response_headers = array ();

        // this function is called by curl for each header received
        curl_setopt ($this->curl, CURLOPT_HEADERFUNCTION,
            function ($curl, $header) use (&$response_headers) {
                $length = strlen ($header);
                $header = explode (':', $header, 2);
                if (count ($header) < 2) // ignore invalid headers
                    return $length;
                $name = strtolower (trim ($header[0]));
                if (!array_key_exists ($name, $response_headers))
                    $response_headers[$name] = array (trim ($header[1]));
                else
                    $response_headers[$name][] = trim ($header[1]);
                return $length;
            }
        );

        // user-defined cURL options (if any)
        if (!empty($this->curl_options))
            curl_setopt_array ($this->curl, $this->curl_options);

        $result = curl_exec ($this->curl);

        $this->lastRestRequestTimestamp = $this->milliseconds ();

        if ($this->enableLastHttpResponse) {
            $this->last_http_response = $result;
        }

        if ($this->enableLastResponseHeaders) {
            $this->last_response_headers = $response_headers;
        }

        $json_response = null;

        if ($this->parseJsonResponse) {

            $json_response =
                ((gettype ($result) == 'string') &&  (strlen ($result) > 1)) ?
                    json_decode ($result, $as_associative_array = true) : null;

            if ($this->enableLastJsonResponse) {
                $this->last_json_response = $json_response;
            }
        }

        $curl_errno = curl_errno ($this->curl);
        $curl_error = curl_error ($this->curl);
        $http_status_code = curl_getinfo ($this->curl, CURLINFO_HTTP_CODE);

        // Reset curl opts
        curl_reset ($this->curl);

        if ($this->verbose) {
            print_r ("\nResponse:\n");
            print_r (array ($method, $url, $http_status_code, $curl_error, $response_headers, $result));
        }

        $this->handle_errors ($http_status_code, $curl_error, $url, $method, $response_headers, $result ? $result : null);

        if ($result === false) {

            if ($curl_errno == 28) // CURLE_OPERATION_TIMEDOUT
                $this->raise_error ('RequestTimeout', $url, $method, $curl_errno, $curl_error);

            // var_dump ($result);

            // all sorts of SSL problems, accessibility
            $this->raise_error ('ExchangeNotAvailable', $url, $method, $curl_errno, $curl_error);
        }

        $string_code = (string) $http_status_code;

        if (array_key_exists ($string_code, $this->httpExceptions)) {
            $error_class = $this->httpExceptions[$string_code];
            if ($error_class === 'ExchangeNotAvailable') {
                if (preg_match ('#cloudflare|incapsula|overload|ddos#i', $result)) {
                    $error_class = 'DDoSProtection';
                } else {
                    $details = '(possible reasons: ' . implode (', ', array (
                        'invalid API keys',
                        'bad or old nonce',
                        'exchange is down or offline',
                        'on maintenance',
                        'DDoS protection',
                        'rate-limiting in effect',
                    )) . ')';
                    $this->raise_error ($error_class, $url, $method, $http_status_code, $result, $details);
                }
            } else {
                $this->raise_error ($error_class, $url, $method, $http_status_code, $result);
            }
        }

        if ($this->parseJsonResponse && !$json_response) {

            if (preg_match ('#offline|busy|retry|wait|unavailable|maintain|maintenance|maintenancing#i', $result)) {

                $details = '(possible reasons: ' . implode (', ', array (
                    'exchange is down or offline',
                    'on maintenance',
                    'DDoS protection',
                    'rate-limiting in effect',
                )) . ')';

                $this->raise_error ('ExchangeNotAvailable', $url, $method, $http_status_code,
                    'not accessible from this location at the moment', $details);
            }

            if (preg_match ('#cloudflare|incapsula#i', $result)) {
                $this->raise_error ('DDoSProtection', $url, $method, $http_status_code,
                    'not accessible from this location at the moment');
            }
        }

        return $this->parseJsonResponse ? $json_response : $result;
    }

    public function set_markets ($markets, $currencies = null) {
        $values = is_array ($markets) ? array_values ($markets) : array ();
        for ($i = 0; $i < count($values); $i++) {
            $values[$i] = array_merge (
                $this->fees['trading'],
                array ('precision' => $this->precision, 'limits' => $this->limits),
                $values[$i]
            );
        }
        $this->markets = $this->indexBy ($values, 'symbol');
        $this->markets_by_id = $this->indexBy ($values, 'id');
        $this->marketsById = $this->markets_by_id;
        $this->symbols = array_keys ($this->markets);
        sort ($this->symbols);
        $this->ids = array_keys ($this->markets_by_id);
        sort ($this->ids);
        if ($currencies) {
            $this->currencies = array_replace_recursive ($currencies, $this->currencies);
        } else {
            $base_currencies = array_map (function ($market) {
                return array (
                    'id' => array_key_exists ('baseId', $market) ? $market['baseId'] : $market['base'],
                    'numericId' => array_key_exists ('baseNumericId', $market) ? $market['baseNumericId'] : null,
                    'code' => $market['base'],
                    'precision' => array_key_exists ('precision', $market) ? (
                        array_key_exists ('base', $market['precision']) ? $market['precision']['base'] : (
                            array_key_exists ('amount', $market['precision']) ? $market['precision']['amount'] : null
                        )) : 8,
                );
            }, array_filter ($values, function ($market) {
                return array_key_exists ('base', $market);
            }));
            $quote_currencies = array_map (function ($market) {
                return array (
                    'id' => array_key_exists ('quoteId', $market) ? $market['quoteId'] : $market['quote'],
                    'numericId' => array_key_exists ('quoteNumericId', $market) ? $market['quoteNumericId'] : null,
                    'code' => $market['quote'],
                    'precision' => array_key_exists ('precision', $market) ? (
                        array_key_exists ('quote', $market['precision']) ? $market['precision']['quote'] : (
                            array_key_exists ('price', $market['precision']) ? $market['precision']['price'] : null
                        )) : 8,
                );
            }, array_filter ($values, function ($market) {
                return array_key_exists ('quote', $market);
            }));
            $currencies = $this->indexBy (array_merge ($base_currencies, $quote_currencies), 'code');
            $this->currencies = array_replace_recursive ($currencies, $this->currencies);
        }
        $this->currencies_by_id = $this->indexBy (array_values ($this->currencies), 'id');
        return $this->markets;
    }

    public function setMarkets ($markets) {
        return $this->set_markets ($markets);
    }

    public function loadMarkets ($reload = false) {
        return $this->load_markets ($reload);
    }

    public function load_markets ($reload = false) {
        if (!$reload && $this->markets) {
            if (!$this->markets_by_id) {
                return $this->set_markets ($this->markets);
            }
            return $this->markets;
        }
        $markets = $this->fetch_markets ();
        $currencies = null;
        if (array_key_exists ('fetchCurrencies', $this->has) && $this->has['fetchCurrencies'])
            $currencies = $this->fetch_currencies ();
        return $this->set_markets ($markets, $currencies);
    }

    public function parse_ohlcv ($ohlcv, $market = null, $timeframe = 60, $since = null, $limit = null) {
        return (gettype ($ohlcv) === 'array' && count (array_filter (array_keys ($ohlcv), 'is_string')) == 0) ?
            array_slice ($ohlcv, 0, 6) : $ohlcv;
    }

    public function parseOHLCV ($ohlcv, $market = null, $timeframe = 60, $since = null, $limit = null) {
        return $this->parse_ohlcv ($ohlcv, $market, $timeframe, $since, $limit);
    }

    public function parse_ohlcvs ($ohlcvs, $market = null, $timeframe = 60, $since = null, $limit = null) {
        $ohlcvs = is_array ($ohlcvs) ? array_values ($ohlcvs) : array ();
        $result = array ();
        $num_ohlcvs = count ($ohlcvs);
        for ($i = 0; $i < $num_ohlcvs; $i++) {
            if ($limit && (count ($result) >= $limit))
                break;
            $ohlcv = $this->parse_ohlcv ($ohlcvs[$i], $market, $timeframe, $since, $limit);
            if ($since && ($ohlcv[0] < $since))
                continue;
            $result[] = $ohlcv;
        }
        return $this->sort_by ($result, 0);
    }

    public function parseOHLCVs ($ohlcvs, $market = null, $timeframe = 60, $since = null, $limit = null) {
        return $this->parse_ohlcvs ($ohlcvs, $market, $timeframe, $since, $limit);
    }

    public function parse_bid_ask ($bidask, $price_key = 0, $amount_key = 0) {
        return array (floatval ($bidask[$price_key]), floatval ($bidask[$amount_key]));
    }

    public function parse_bids_asks ($bidasks, $price_key = 0, $amount_key = 0) {
        $result = array ();
        $array = is_array ($bidasks) ? array_values ($bidasks) : array ();
        foreach ($array as $bidask)
            $result[] = $this->parse_bid_ask ($bidask, $price_key, $amount_key);
        return $result;
    }

    public function parseBidAsk ($bidask, $price_key = 0, $amount_key = 0) {
        return $this->parse_bid_ask ($bidask, $price_key, $amount_key);
    }

    public function parseBidsAsks ($bidasks, $price_key = 0, $amount_key = 0) {
        return $this->parse_bids_asks ($bidasks, $price_key, $amount_key);
    }

    public function fetch_l2_order_book ($symbol, $limit = null, $params = array ()) {
        $orderbook = $this->fetch_order_book ($symbol, $limit, $params);
        return array_merge ($orderbook, array (
            'bids' => $this->sort_by ($this->aggregate ($orderbook['bids']), 0, true),
            'asks' => $this->sort_by ($this->aggregate ($orderbook['asks']), 0),
        ));
    }

    public function fetchL2OrderBook ($symbol, $limit = null, $params = array ()) {
        return $this->fetch_l2_order_book ($symbol, $limit, $params);
    }

    public function parse_order_book ($orderbook, $timestamp = null, $bids_key = 'bids', $asks_key = 'asks', $price_key = 0, $amount_key = 1) {
        return array (
            'bids' => $this->sort_by (
                is_array ($orderbook) && array_key_exists ($bids_key, $orderbook) ?
                    $this->parse_bids_asks ($orderbook[$bids_key], $price_key, $amount_key) : array (),
                0, true),
            'asks' => $this->sort_by (
                is_array ($orderbook) && array_key_exists ($asks_key, $orderbook) ?
                    $this->parse_bids_asks ($orderbook[$asks_key], $price_key, $amount_key) : array (),
                0),
            'timestamp' => $timestamp,
            'datetime' => isset ($timestamp) ? $this->iso8601 ($timestamp) : null,
            'nonce' => null,
        );
    }

    public function parseOrderBook ($orderbook, $timestamp = null, $bids_key = 'bids', $asks_key = 'asks', $price_key = 0, $amount_key = 1) {
        return $this->parse_order_book ($orderbook, $timestamp, $bids_key, $asks_key, $price_key, $amount_key);
    }

    public function parse_balance ($balance) {
        $currencies = array_keys ($this->omit ($balance, 'info'));
        $accounts = array ('free', 'used', 'total');
        foreach ($accounts as $account) {
            $balance[$account] = array ();
            foreach ($currencies as $currency) {
                $balance[$account][$currency] = $balance[$currency][$account];
            }
        }
        return $balance;
    }

    public function parseBalance ($balance) {
        return $this->parse_balance ($balance);
    }

    public function fetch_partial_balance ($part, $params = array ()) {
        $balance = $this->fetch_balance ($params);
        return $balance[$part];
    }

    public function fetch_free_balance ($params = array ()) {
        return $this->fetch_partial_balance ('free', $params);
    }

    public function fetch_used_balance ($params = array ()) {
        return $this->fetch_partial_balance ('used', $params);
    }

    public function fetch_total_balance ($params = array ()) {
        return $this->fetch_partial_balance ('total', $params);
    }

    public function fetchFreeBalance ($params = array ()) {
        return $this->fetch_free_balance ($params);
    }

    public function fetchUsedBalance ($params = array ()) {
        return $this->fetch_used_balance ($params);
    }

    public function fetchTotalBalance ($params = array ()) {
        return $this->fetch_total_balance ($params);
    }

    public function load_trading_limits ($symbols = null, $reload = false, $params = array ()) {
        if ($this->has['fetchTradingLimits']) {
            if ($reload || !(is_array ($this->options) && array_key_exists ('limitsLoaded', $this->options))) {
                $response = $this->fetch_trading_limits ($symbols);
                // $limits = $response['limits'];
                // $keys = is_array ($limits) ? array_keys ($limits) : array ();
                for ($i = 0; $i < count ($symbols); $i++) {
                    $symbol = $symbols[$i];
                    $this->markets[$symbol] = array_replace_recursive ($this->markets[$symbol], $response[$symbol]);
                }
                $this->options['limitsLoaded'] = $this->milliseconds ();
            }
        }
        return $this->markets;
    }

    public function filter_by_since_limit ($array, $since = null, $limit = null) {
        $result = array ();
        $array = array_values ($array);
        foreach ($array as $entry)
            if ($entry['timestamp'] > $since)
                $result[] = $entry;
        if ($limit)
            $result = array_slice ($result, 0, $limit);
        return $result;
    }

    public function filterBySinceLimit ($array, $since = null, $limit = null) {
        return $this->filter_by_since_limit ($array, $since, $limit);
    }

    public function parse_trades ($trades, $market = null, $since = null, $limit = null) {
        $array = is_array ($trades) ? array_values ($trades) : array ();
        $result = array ();
        foreach ($array as $trade)
            $result[] = $this->parse_trade ($trade, $market);
        $result = $this->sort_by ($result, 'timestamp');
        $symbol = isset ($market) ? $market['symbol'] : null;
        return $this->filter_by_symbol_since_limit ($result, $symbol, $since, $limit);
    }

    public function parseTrades ($trades, $market = null, $since = null, $limit = null) {
        return $this->parse_trades ($trades, $market, $since, $limit);
    }

    public function parse_transactions ($transactions, $currency = null, $since = null, $limit = null) {
        $array = is_array ($transactions) ? array_values ($transactions) : array ();
        $result = array ();
        foreach ($array as $transaction)
            $result[] = $this->parse_transaction ($transaction, $currency);
        $result = $this->sort_by ($result, 'timestamp');
        $code = isset ($currency) ? $currency['code'] : null;
        return $this->filter_by_currency_since_limit ($result, $code, $since, $limit);
    }

    public function parseTransactions ($transactions, $side, $market = null, $since = null, $limit = null) {
        return $this->parse_transactions ($transactions, $side, $market, $since, $limit);
    }

    public function parse_orders ($orders, $market = null, $since = null, $limit = null) {
        $array = is_array ($orders) ? array_values ($orders) : array ();
        $result = array ();
        foreach ($array as $order)
            $result[] = $this->parse_order ($order, $market);
        $result = $this->sort_by ($result, 'timestamp');
        $symbol = isset ($market) ? $market['symbol'] : null;
        return $this->filter_by_symbol_since_limit ($result, $symbol, $since, $limit);
    }

    public function parseOrders ($orders, $market = null, $since = null, $limit = null) {
        return $this->parse_orders ($orders, $market, $since, $limit);
    }

    public function filter_by_symbol ($array, $symbol = null) {
        if ($symbol) {
            $grouped = $this->group_by ($array, 'symbol');
            if (is_array ($grouped) && array_key_exists ($symbol, $grouped))
                return $grouped[$symbol];
            return array ();
        }
        return $array;
    }

    public function filterBySymbol ($orders, $symbol = null) {
        return $this->filter_by_symbol ($orders, $symbol);
    }

    public function filter_by_value_since_limit ($array, $field, $value = null, $since = null, $limit = null) {
        $array = array_values ($array);
        $valueIsSet = isset ($value);
        $sinceIsSet = isset ($since);
        $array = array_filter ($array, function ($element) use ($valueIsSet, $value, $sinceIsSet, $since, $field) {
            return (($valueIsSet ? ($element[$field] === $value)     : true) &&
                    ($sinceIsSet ? ($element['timestamp'] >= $since) : true));
        });
        return array_slice ($array, 0, isset ($limit) ? $limit : count ($array));
    }

    public function filter_by_symbol_since_limit ($array, $symbol = null, $since = null, $limit = null) {
        return $this->filter_by_value_since_limit ($array, 'symbol', $symbol, $since, $limit);
    }

    public function filterBySymbolSinceLimit ($array, $symbol = null, $since = null, $limit = null) {
        return $this->filter_by_symbol_since_limit ($array, $symbol, $since, $limit);
    }

    public function filter_by_currency_since_limit ($array, $code = null, $since = null, $limit = null) {
        return $this->filter_by_value_since_limit ($array, 'currency', $code, $since, $limit);
    }

    public function filterByCurrencySinceLimit ($array, $code = null, $since = null, $limit = null) {
        return $this->filter_by_currency_since_limit ($array, $code, $since, $limit);
    }

    public function filter_by_array ($objects, $key, $values = null, $indexed = true) {

        $objects = array_values ($objects);

        // return all of them if no $symbols were passed in the first argument
        if ($values === null)
            return $indexed ? $this->index_by ($objects, $key) : $objects;

        $result = array ();
        for ($i = 0; $i < count ($objects); $i++) {
            $value = isset ($objects[$i][$key]) ? $objects[$i][$key] : null;
            if (in_array ($value, $values))
                $result[] = $objects[$i];
        }

        return $indexed ? $this->index_by ($result, $key) : $result;
    }

    public function filterByArray ($objects, $key, $values = null, $indexed = true) {
        return $this->filter_by_array ($objects, $key, $values, $indexed);
    }

    public function fetch_bids_asks ($symbols, $params = array ()) { // stub
        throw new NotSupported ($this->id . ' API does not allow to fetch all prices at once with a single call to fetch_bids_asks () for now');
    }

    public function fetchBidsAsks ($symbols, $params = array ()) {
        return $this->fetch_bids_asks ($symbols, $params);
    }

    public function fetch_tickers ($symbols, $params = array ()) { // stub
        throw new NotSupported ($this->id . ' API does not allow to fetch all tickers at once with a single call to fetch_tickers () for now');
    }

    public function fetchTickers ($symbols = null, $params = array ()) {
        return $this->fetch_tickers ($symbols, $params);
    }

    public function fetch_order_status ($id, $symbol = null, $params = array ()) {
        $order = $this->fetch_order ($id, $symbol, $params);
        return $order['id'];
    }

    public function fetchOrderStatus ($id, $market = null) {
        return $this->fetch_order_status ($id);
    }

    public function purge_cached_orders ($before) {
        $this->orders = $this->index_by (array_filter ($this->orders, function ($order) use ($before) {
            return ($order['status'] === 'open') || ($order['timestamp'] >= $before);
        }), 'id');
        return $this->orders;
    }

    public function purgeCachesOrders ($before) {
        return $this->purge_cached_orders ($before);
    }

    public function fetch_order ($id, $symbol = null, $params = array ()) {
        throw new NotSupported ($this->id . ' fetch_order() not implemented yet');
    }

    public function fetchOrder ($id, $symbol = null, $params = array ()) {
        return $this->fetch_order ($id, $symbol, $params);
    }

    public function fetch_order_trades ($id, $symbol = null, $params = array ()) {
        throw new NotSupported ($this->id . ' fetch_order_trades() not implemented yet');
    }

    public function fetchOrderTrades ($id, $symbol = null, $params = array ()) {
        return $this->fetch_order_trades ($id, $symbol, $params);
    }

    public function fetch_orders ($symbol = null, $since = null, $limit = null, $params = array ()) {
        throw new NotSupported ($this->id . ' fetch_orders() not implemented yet');
    }

    public function fetchOrders ($symbol = null, $since = null, $limit = null, $params = array ()) {
        return $this->fetch_orders ($symbol, $since, $limit, $params);
    }

    public function fetch_open_orders ($symbol = null, $since = null, $limit = null, $params = array ()) {
        throw new NotSupported ($this->id . ' fetch_open_orders() not implemented yet');
    }

    public function fetchOpenOrders ($symbol = null, $since = null, $limit = null, $params = array ()) {
        return $this->fetch_open_orders ($symbol, $since, $limit, $params);
    }

    public function fetch_closed_orders ($symbol = null, $since = null, $limit = null, $params = array ()) {
        throw new NotSupported ($this->id . ' fetch_closed_orders() not implemented yet');
    }

    public function fetchClosedOrders ($symbol = null, $since = null, $limit = null, $params = array ()) {
        return $this->fetch_closed_orders ($symbol, $since, $limit, $params);
    }

    public function fetch_my_trades ($symbol = null, $since = null, $limit = null, $params = array ()) {
        throw new NotSupported ($this->id . ' fetch_my_trades() not implemented yet');
    }

    public function fetchMyTrades ($symbol = null, $since = null, $limit = null, $params = array ()) {
        return $this->fetch_my_trades ($symbol, $since, $limit, $params);
    }

    public function fetchTransactions ($symbol = null, $since = null, $limit = null, $params = array ()) {
        return $this->fetch_transactions ($symbol, $since, $limit, $params);
    }

    public function fetch_transactions ($symbol = null, $since = null, $limit = null, $params = array ()) {
        throw new NotSupported ($this->id . ' fetch_transactions() not implemented yet');
    }

    public function fetchDeposits ($symbol = null, $since = null, $limit = null, $params = array ()) {
        return $this->fetch_deposits ($symbol, $since, $limit, $params);
    }

    public function fetch_deposits ($symbol = null, $since = null, $limit = null, $params = array ()) {
        throw new NotSupported ($this->id . ' fetch_deposits() not implemented yet');
    }

    public function fetchWithdrawals ($symbol = null, $since = null, $limit = null, $params = array ()) {
        return $this->fetch_withdrawals ($symbol, $since, $limit, $params);
    }

    public function fetch_withdrawals ($symbol = null, $since = null, $limit = null, $params = array ()) {
        throw new NotSupported ($this->id . ' fetch_withdrawals() not implemented yet');
    }

    public function fetch_markets () {
        // markets are returned as a list
        // currencies are returned as a dict
        // this is for historical reasons
        // and may be changed for consistency later
        return $this->markets ? array_values ($this->markets) : array ();
    }

    public function fetchMarkets  () {
        return $this->fetch_markets ();
    }

    public function fetch_currencies ($params = array ()) {
        // markets are returned as a list
        // currencies are returned as a dict
        // this is for historical reasons
        // and may be changed for consistency later
        return $this->currencies ? $this->currencies : array ();
    }

    public function fetchCurrencies ($params = array ()) {
        return $this->fetch_currencies ();
    }

    public function fetchBalance () {
        return $this->fetch_balance ();
    }

    public function fetch_balance ($params = array ()) {
        throw new NotSupported ($this->id . ' fetch_balance() not implemented yet');
    }

    public function fetchOrderBook ($symbol, $limit = null, $params = array ()) {
        return $this->fetch_order_book ($symbol, $limit, $params);
    }

    public function fetchTicker ($symbol, $params = array ()) {
        return $this->fetch_ticker ($symbol, $params);
    }

    public function fetchTrades ($symbol, $since = null, $limit = null, $params = array ()) {
        return $this->fetch_trades ($symbol, $since, $limit, $params);
    }

    public function fetch_ohlcv ($symbol, $timeframe = '1m', $since = null, $limit = null, $params = array ()) {
        if (!$this->has['fetchTrades'])
            throw new NotSupported ($this->$id . ' fetch_ohlcv() not implemented yet');
        $this->load_markets ();
        $trades = $this->fetch_trades ($symbol, $since, $limit, $params);
        return $this->build_ohlcv ($trades, $timeframe, $since, $limit);
    }

    public function fetchOHLCV ($symbol, $timeframe = '1m', $since = null, $limit = null, $params = array ()) {
        return $this->fetch_ohlcv ($symbol, $timeframe, $since, $limit, $params);
    }

    public function parse_trading_view_ohlcv ($ohlcvs, $market = null, $timeframe = '1m', $since = null, $limit = null) {
        $result = $this->convert_trading_view_to_ohlcv($ohlcvs);
        return $this->parse_ohlcvs($result, $market, $timeframe, $since, $limit);
    }

    public function convert_trading_view_to_ohlcv ($ohlcvs) {
        $result = array ();
        for ($i = 0; $i < count ($ohlcvs['t']); $i++) {
            $result[] = array (
                $ohlcvs['t'][$i] * 1000,
                $ohlcvs['o'][$i],
                $ohlcvs['h'][$i],
                $ohlcvs['l'][$i],
                $ohlcvs['c'][$i],
                $ohlcvs['v'][$i],
            );
        }
        return $result;
    }

    public function convert_ohlcv_to_trading_view ($ohlcvs) {
        $result = array (
            't' => array (),
            'o' => array (),
            'h' => array (),
            'l' => array (),
            'c' => array (),
            'v' => array (),
        );
        for ($i = 0; $i < count ($ohlcvs); $i++) {
            $result['t'][] = intval ($ohlcvs[$i][0] / 1000);
            $result['o'][] = $ohlcvs[$i][1];
            $result['h'][] = $ohlcvs[$i][2];
            $result['l'][] = $ohlcvs[$i][3];
            $result['c'][] = $ohlcvs[$i][4];
            $result['v'][] = $ohlcvs[$i][5];
        }
        return $result;
    }

    public function edit_limit_buy_order ($id, $symbol, $amount, $price, $params = array ()) {
        return $this->edit_limit_order ($id, $symbol, 'buy', $amount, $price, $params);
    }

    public function edit_limit_sell_order ($id, $symbol, $amount, $price, $params = array ()) {
        return $this->edit_limit_order ($id, $symbol, 'sell', $amount, $price, $params);
    }

    public function edit_limit_order ($id, $symbol, $side, $amount, $price, $params = array ()) {
        return $this->edit_order ($id, $symbol, 'limit', $side, $amount, $price, $params);
    }

    public function cancel_order ($id, $symbol = null, $params = array ()) {
        throw new NotSupported ($this->id . ' cancel_order() not supported or not implemented yet');
    }

    public function edit_order ($id, $symbol, $type, $side, $amount, $price, $params = array ()) {
        if (!$this->enableRateLimit) {
            throw new ExchangeError ($this->id . ' edit_order() requires enableRateLimit = true');
        }
        $this->cancel_order ($id, $symbol, $params);
        return $this->create_order ($symbol, $type, $side, $amount, $price, $params);
    }

    public function cancelOrder ($id, $symbol = null, $params = array ()) {
        return $this->cancel_order ($id, $symbol, $params);
    }

    public function editLimitBuyOrder ($id, $symbol, $amount, $price, $params = array ()) {
        return $this->edit_limit_buy_order ($id, $symbol, $amount, $price, $params);
    }

    public function editLimitSellOrder ($id, $symbol, $amount, $price, $params = array ()) {
        return $this->edit_limit_sell_order ($id, $symbol, $amount, $price, $params);
    }

    public function editLimitOrder ($id, $symbol, $side, $amount, $price, $params = array ()) {
        return $this->edit_limit_order ($id, $symbol, $side, $amount, $price, $params);
    }

    public function editOrder ($id, $symbol, $type, $side, $amount, $price, $params = array ()) {
        return $this->edit_order ($id, $symbol, $type, $side, $amount, $price, $params);
    }

    public function create_order ($symbol, $type, $side, $amount, $price = null, $params = array ()) {
        throw new NotSupported ($this->id . ' create_order() not implemented yet');
    }

    public function create_limit_order ($symbol, $side, $amount, $price, $params = array ()) {
        return $this->create_order ($symbol, 'limit', $side, $amount, $price, $params);
    }

    public function create_market_order ($symbol, $side, $amount, $price = null, $params = array ()) {
        return $this->create_order ($symbol, 'market', $side, $amount, $price, $params);
    }

    public function create_limit_buy_order ($symbol, $amount, $price, $params = array ()) {
        return $this->create_order ($symbol, 'limit', 'buy',  $amount, $price, $params);
    }

    public function create_limit_sell_order ($symbol, $amount, $price, $params = array ()) {
        return $this->create_order ($symbol, 'limit', 'sell', $amount, $price, $params);
    }

    public function create_market_buy_order ($symbol, $amount, $params = array ()) {
        return $this->create_order ($symbol, 'market', 'buy', $amount, null, $params);
    }

    public function create_market_sell_order ($symbol, $amount, $params = array ()) {
        return $this->create_order ($symbol, 'market', 'sell', $amount, null, $params);
    }

    public function createLimitBuyOrder ($symbol, $amount, $price, $params = array ()) {
        return $this->create_limit_buy_order ($symbol, $amount, $price, $params);
    }

    public function createLimitSellOrder ($symbol, $amount, $price, $params = array ()) {
        return $this->create_limit_sell_order ($symbol, $amount, $price, $params);
    }

    public function createMarketBuyOrder ($symbol, $amount, $params = array ()) {
        return $this->create_market_buy_order ($symbol, $amount, $params);
    }

    public function createMarketSellOrder ($symbol, $amount, $params = array ()) {
        return $this->create_market_sell_order ($symbol, $amount, $params);
    }

    public function calculate_fee ($symbol, $type, $side, $amount, $price, $takerOrMaker = 'taker', $params = array ()) {
        $market = $this->markets[$symbol];
        $rate = $market[$takerOrMaker];
        $cost = floatval ($this->cost_to_precision ($symbol, $amount * $price));
        return array (
            'type' => $takerOrMaker,
            'currency' => $market['quote'],
            'rate' => $rate,
            'cost' => floatval ($this->fee_to_precision ($symbol, $rate * $cost)),
        );
    }

    public function createFee ($symbol, $type, $side, $amount, $price, $fee = 'taker', $params = array ()) {
        return $this->calculate_fee ($symbol, $type, $side, $amount, $price, $fee, $params);
    }

    public static function account () {
        return array (
            'free' => 0.0,
            'used' => 0.0,
            'total' => 0.0,
        );
    }

    public function common_currency_code ($currency) {
        if (!$this->substituteCommonCurrencyCodes)
            return $currency;
        return $this->safe_string($this->commonCurrencies, $currency, $currency);
    }

    public function currency_id ($commonCode) {

        if (!$this->currencies) {
            throw new ExchangeError ($this->id . ' currencies not loaded');
        }

        if (array_key_exists ($commonCode, $this->currencies)) {
            return $this->currencies[$commonCode]['id'];
        }

        $currencyIds = array ();
        $distinct = is_array ($this->commonCurrencies) ? array_keys ($this->commonCurrencies) : array ();
        for ($i = 0; $i < count ($distinct); $i++) {
            $k = $distinct[$i];
            $currencyIds[$this->commonCurrencies[$k]] = $k;
        }

        return $this->safe_string($currencyIds, $commonCode, $commonCode);
    }

    public function precision_from_string ($string) {
        $parts = explode ('.', preg_replace ('/0+$/', '', $string));
        return (count ($parts) > 1) ? strlen ($parts[1]) : 0;
    }

    public function cost_to_precision ($symbol, $cost) {
        return self::decimal_to_precision ($cost, ROUND, $this->markets[$symbol]['precision']['price'], $this->precisionMode);
    }

    public function costToPrecision ($symbol, $cost) {
        return $this->cost_to_precision ($symbol, $cost);
    }

    public function price_to_precision ($symbol, $price) {
        return self::decimal_to_precision ($price, ROUND, $this->markets[$symbol]['precision']['price'], $this->precisionMode);
    }

    public function priceToPrecision ($symbol, $price) {
        return $this->price_to_precision ($symbol, $price);
    }

    public function amount_to_precision ($symbol, $amount) {
        return self::decimal_to_precision ($amount, TRUNCATE, $this->markets[$symbol]['precision']['amount'], $this->precisionMode);
    }

    public function amountToPrecision ($symbol, $amount) {
        return $this->amount_to_precision ($symbol, $amount);
    }

    public function fee_to_precision ($symbol, $fee) {
        return self::decimalToPrecision ($fee, ROUND, $this->markets[$symbol]['precision']['price'], $this->precisionMode);
    }

    public function feeToPrecision ($symbol, $fee) {
        return $this->fee_to_precision ($symbol, $fee);
    }

    public function currency_to_precision ($currency, $fee) {
        return self::decimal_to_precision($fee, ROUND, $this->currencies[$currency]['precision'], $this->precisionMode);
    }

    public function currencyToPrecision ($symbol, $fee) {
        return $this->currency_to_precision ($symbol, $fee);
    }

    public function commonCurrencyCode ($currency) {
        return $this->common_currency_code ($currency);
    }

    public function currencyId ($commonCode) {
        return $this->currency_id ($commonCode);
    }

    public function currency ($code) {
        return ((gettype ($code) === 'string') &&
                   isset ($this->currencies) &&
                   isset ($this->currencies[$code])) ?
                        $this->currencies[$code] : $code;
    }

    public function find_market ($string) {

        if (!isset ($this->markets))
            throw new ExchangeError ($this->id . ' markets not loaded');

        if (gettype ($string) === 'string') {

            if (isset ($this->markets_by_id[$string]))
                return $this->markets_by_id[$string];

            if (isset ($this->markets[$string]))
                return $this->markets[$string];
        }

        return $string;

    }

    public function find_symbol ($string, $market = null) {

        if (!isset ($market))
            $market = $this->find_market ($string);

        if (gettype ($market) === 'array' && count (array_filter (array_keys ($market), 'is_string')) !== 0)
            return $market['symbol'];

        return $string;
    }

    public function market ($symbol) {

        if (!isset ($this->markets))
            throw new ExchangeError ($this->id . ' markets not loaded');

        if ((gettype ($symbol) === 'string') && isset ($this->markets[$symbol]))
            return $this->markets[$symbol];

        throw new ExchangeError ($this->id . ' does not have market symbol ' . $symbol);
    }

    public function market_ids ($symbols) {
        return array_map (array ($this, 'market_id'), $symbols);
    }

    public function marketIds ($symbols) {
        return $this->market_ids ($symbols);
    }

    public function market_id ($symbol) {
        return (is_array ($market = $this->market ($symbol))) ? $market['id'] : $symbol;
    }

    public function marketId ($symbol) {
        return $this->market_id ($symbol);
    }

    public function __call ($function, $params) {
        if (array_key_exists ($function, $this)) {
            return call_user_func_array ($this->$function, $params);
        } else {
            /* handle errors */
            throw new ExchangeError ($function . ' method not found, try underscore_notation instead of camelCase for the method being called');
        }
    }

    public function __sleep () {
        $return = array_keys (array_filter (get_object_vars ($this), function ($var) {
            return !(is_object ($var) || is_resource ($var) || is_callable ($var));
        }));
        return $return;
    }

    public function __wakeup () {
        $this->curl = curl_init ();
        if ($this->api)
            $this->define_rest_api ($this->api, 'request');
    }

    public function has ($feature) {
        $feature = strtolower ($feature);
        $new_feature_map = array_change_key_case ($this->has, CASE_LOWER);
        if (array_key_exists ($feature, $new_feature_map)) {
            return $new_feature_map[$feature];
        }

        // PHP 5.6+ only:
        // $old_feature_map = array_change_key_case (array_filter (get_object_vars ($this), function ($key) {
        //     return strpos($key, 'has') !== false && $key !== 'has';
        // }, ARRAY_FILTER_USE_KEY), CASE_LOWER);

        // the above rewritten for PHP 5.4+
        $nonfiltered = get_object_vars ($this);
        $filtered = array ();
        foreach ($nonfiltered as $key => $value) {
            if ((strpos ($key, 'has') !== false) && ($key !== 'has')) {
                $filtered[$key] = $value;
            }
        }
        $old_feature_map = array_change_key_case ($filtered, CASE_LOWER);

        $old_feature = "has{$feature}";
        return array_key_exists ($old_feature, $old_feature_map) ? $old_feature_map[$old_feature] : false;
    }

    public static function decimalToPrecision ($x, $roundingMode = ROUND, $numPrecisionDigits = null, $countingMode = DECIMAL_PLACES, $paddingMode = NO_PADDING) {
        return static::decimal_to_precision ($x, $roundingMode, $numPrecisionDigits, $countingMode, $paddingMode);
    }

    public static function decimal_to_precision ($x, $roundingMode = ROUND, $numPrecisionDigits = null, $countingMode = DECIMAL_PLACES, $paddingMode = NO_PADDING) {

        if ($numPrecisionDigits < 0) {
            throw new BaseError ('Negative precision is not yet supported');
        }

        if (!is_int ($numPrecisionDigits)) {
            throw new BaseError ('Precision must be an integer');
        }

        if (!is_numeric ($x)) {
            throw new BaseError ('Invalid number');
        }

        assert ($roundingMode === ROUND || $roundingMode === TRUNCATE);

        $result = '';
        if ($roundingMode === ROUND) {
            if ($countingMode === DECIMAL_PLACES) {
                // Requested precision of 100 digits was truncated to PHP maximum of 53 digits
                $numPrecisionDigits = min (14, $numPrecisionDigits);
                $result = number_format (round ($x, $numPrecisionDigits, PHP_ROUND_HALF_UP), $numPrecisionDigits, '.', '');
            } elseif ($countingMode === SIGNIFICANT_DIGITS) {
                $significantPosition = log (abs ($x), 10) % 10;
                if ($significantPosition > 0) {
                    $significantPosition += 1;
                }
                $result = (string) round ($x, $numPrecisionDigits - $significantPosition, PHP_ROUND_HALF_UP);
            }
        } elseif ($roundingMode === TRUNCATE) {
            $dotIndex = strpos ($x, '.');
            $dotPosition = $dotIndex ?: 0;
            if ($countingMode === DECIMAL_PLACES) {
                if ($dotIndex) {
                    list ($before, $after) = explode ('.', $x);
                    $result = $before . '.' . substr ($after, 0, $numPrecisionDigits);
                } else {
                    $result = $x;
                }
            } elseif ($countingMode === SIGNIFICANT_DIGITS) {
                if ($numPrecisionDigits === 0) {
                    return '0';
                }
                $significantPosition = log (abs ($x), 10) % 10;
                $start = $dotPosition - $significantPosition;
                $end   = $start + $numPrecisionDigits;
                if ($dotPosition >= $end) {
                    $end -= 1;
                }
                if ($numPrecisionDigits >= (strlen ($x) - ($dotPosition ? 1 : 0))) {
                    $result = (string) $x;
                } else {
                    if ($significantPosition < 0) {
                        $end += 1;
                    }
                    $result = str_pad (substr ($x, 0, $end), $dotPosition, '0');
                }
            }
            $result = rtrim ($result, '.');
        }

        $hasDot = strpos ($result, '.') !== false;
        if ($paddingMode === NO_PADDING) {
            if ($result === '' && $numPrecisionDigits === 0) {
                return '0';
            }
            if ($hasDot) {
                $result = rtrim ($result, '0');
                $result = rtrim ($result, '.');
            }
        } elseif ($paddingMode === PAD_WITH_ZERO) {
            if ($hasDot) {
                if ($countingMode === DECIMAL_PLACES) {
                    list ($before, $after) = explode ('.', $result, 2);
                    $result = $before . '.' . str_pad ($after, $numPrecisionDigits, '0');
                } elseif ($countingMode === SIGNIFICANT_DIGITS) {
                    if ($result < 1) {
                        $result = str_pad ($result, strcspn ($result, '123456789') + $numPrecisionDigits, '0');
                    }
                }
            } else {
                if ($countingMode === DECIMAL_PLACES) {
                    if ($numPrecisionDigits > 0) {
                        $result = $result . '.' . str_repeat ('0', $numPrecisionDigits);
                    }
                } elseif ($countingMode === SIGNIFICANT_DIGITS) {
                    if ($numPrecisionDigits > strlen ($result)) {
                        $result = $result . '.' . str_repeat ('0', ($numPrecisionDigits - strlen ($result)));
                    }
                }
            }
        }

        return $result;
    }

<<<<<<< HEAD
    // websocket methods

    public function searchIndexToInsertOrUpdate ($value, &$orderedArray, $key, $descending = false) {
        $direction = $descending ? -1 : 1;
        $compare = function ($a, $b) use($key, $direction) {
            return (($a < $b) ? -$direction :
                (($a > $b) ?  $direction : 0));
        };
        for ($i = 0; $i < count($orderedArray); $i++) {
            if ($compare ($orderedArray[$i][$key], $value) >= 0) {
                return $i;
            }
        }
        return $i;
    }
    public function updateBidAsk ($bidAsk, &$currentBidsAsks, $bids = false) {
        // insert or replace ordered
        $index = $this->searchIndexToInsertOrUpdate ($bidAsk[0], $currentBidsAsks, 0, $bids);
        if (($index < count($currentBidsAsks)) && ($currentBidsAsks[$index][0] === $bidAsk[0])){
            // found
            if ($bidAsk[1] === 0) {
                // remove
                array_splice ($currentBidsAsks, $index, 1);
            } else {
                // update
                $currentBidsAsks[$index] = $bidAsk;
            }
        } else {
            if ($bidAsk[1] !== 0) {
                // insert
                array_splice ($currentBidsAsks, $index, 0, $bidAsk);
            }
        }
    }

    public function &mergeOrderBookDelta (&$currentOrderBook, &$orderbook, $timestamp = null, $bids_key = 'bids', $asks_key = 'asks', $price_key = 0, $amount_key = 1) {
        $bids = is_array ($orderbook) && array_key_exists ($bids_key, $orderbook) ?
            $this->parse_bids_asks ($orderbook[$bids_key], $price_key, $amount_key) :
            array ();
        foreach ($bids as $bid) {
            $this->updateBidAsk ($bid, $currentOrderBook['bids'], true);
        }
        $asks = is_array ($orderbook) && array_key_exists ($asks_key, $orderbook) ?
                $this->parse_bids_asks ($orderbook[$asks_key], $price_key, $amount_key) :
                array ();
        foreach ($asks as $ask) {
            $this->updateBidAsk ($ask, $currentOrderBook['asks'], false);
        }
        
        $currentOrderBook['timestamp'] = $timestamp;
        $currentOrderBook['datetime'] = isset ($timestamp) ? $this->iso8601 ($timestamp) : null;
        return $currentOrderBook;
    }

    protected function _websocket_context_get_subscribed_event_symbols ($conxid) {
        $ret = array();
        $events = $this->_contextGetEvents($conxid);
        foreach ($events as $key => $event) {
            foreach ($event as $symbol => $symbolContext) {
                if (($symbolContext['subscribed']) || ($symbolContext['subscribing'])) {
                    $ret[] = array (
                        'event'=> $key,
                        'symbol'=> $symbol
                    );
                }
            }
        }
        return $ret;
    }

    protected function _websocketValidEvent ($event) {
        return (isset($this->wsconf['events'])) && (array_key_exists ($event, $this->wsconf['events']));
    }
    
    protected function _websocket_reset_context($conxid, $conxtpl = null){
        if (!array_key_exists ($conxid, $this->websocketContexts)) {
            $this->websocketContexts[$conxid] = array(
                '_'=> array(),
                'conx-tpl'=> $conxtpl,
                'events'=> array(),
                'conx'=> null,
            );
        } else {
            $events = $this->_contextGetEvents($conxid);
            foreach (array_keys ($events) as $key) {
                $event = &$events[$key];
                foreach ($event as $symbol => $symbolContext) {
                    $event[$symbol]['subscribed'] = false;
                    $event[$symbol]['subscribing'] = false;
                    $event[$symbol]['data'] = array();
                }
            }
        }
    }

    protected function _contextGetConxTpl($conxid) {
        return $this->websocketContexts[$conxid]['conx-tpl'];
    }

    protected function _contextGetConnection($conxid) {
        if ($this->websocketContexts[$conxid]['conx'] === null){
            return null;
        }
        return $this->websocketContexts[$conxid]['conx']['conx'];
    }

    protected function &_contextGetConnectionInfo ($conxid) {
        if ($this->websocketContexts[$conxid]['conx'] === null){
            throw new NotSupported ("websocket <" . $conxid . "> not found in this exchange: " . $this->id);
        }
        return $this->websocketContexts[$conxid]['conx'];
    }

    protected function _contextIsConnectionReady($conxid) {
        return $this->websocketContexts[$conxid]['conx']['ready'];
    }

    protected function _contextSetConnectionReady($conxid, $ready) {
        $this->websocketContexts[$conxid]['conx']['ready'] = $ready;
    }

    protected function _contextIsConnectionAuth($conxid) {
        return $this->websocketContexts[$conxid]['conx']['auth'];
    }

    protected function _contextSetConnectionAuth($conxid, $auth) {
        $this->websocketContexts[$conxid]['conx']['auth'] = $auth;
    }

    protected function _contextSetConnectionInfo($conxid, $info) {
        $this->websocketContexts[$conxid]['conx'] = $info;
    }

    protected function _contextSet ($conxid, $key, &$data) {
        $this->websocketContexts[$conxid]['_'][$key] = $data;
    }

    protected function &_contextGet ($conxid, $key) {
        return $this->websocketContexts[$conxid]['_'][$key];
    }

    protected function &_contextGetEvents($conxid) {
        return $this->websocketContexts[$conxid]['events'];
    }

    protected function &_contextGetSymbols($conxid, $event){
        return $this->websocketContexts[$conxid]['events'][$event];
    }

    protected function _contextResetEvent($conxid, $event) {
        $this->websocketContexts[$conxid]['events'][$event] = array();
    }

    protected function _contextResetSymbol($conxid, $event, $symbol) {
        $this->websocketContexts[$conxid]['events'][$event][$symbol] = array(
            'subscribed'=> false,
            'subscribing'=> false,
            'data'=> array(),
        );
    }

    protected function &_contextGetSymbolData($conxid, $event, $symbol) {
        return $this->websocketContexts[$conxid]['events'][$event][$symbol]['data'];
    }

    protected function _contextSetSymbolData($conxid, $event, $symbol, $data){
        $this->websocketContexts[$conxid]['events'][$event][$symbol]['data'] = $data;
    }

    protected function _contextSetSubscribed ($conxid, $event, $symbol, $subscribed) {
        $this->websocketContexts[$conxid]['events'][$event][$symbol]['subscribed'] = $subscribed;
    }

    protected function _contextIsSubscribed ($conxid, $event, $symbol) {
        return (isset($this->websocketContexts[$conxid]['events'][$event])) && 
            (isset($this->websocketContexts[$conxid]['events'][$event][$symbol])) && 
            $this->websocketContexts[$conxid]['events'][$event][$symbol]['subscribed'];
    }

    protected function _contextSetSubscribing ($conxid, $event, $symbol, $subscribing) {
        $this->websocketContexts[$conxid]['events'][$event][$symbol]['subscribing'] = $subscribing;
    }

    protected function _contextIsSubscribing ($conxid, $event, $symbol) {
        return (isset($this->websocketContexts[$conxid]['events'][$event])) && 
            (isset($this->websocketContexts[$conxid]['events'][$event][$symbol])) && 
            $this->websocketContexts[$conxid]['events'][$event][$symbol]['subscribing'];
    }

/*
    protected function &_websocket_connection_get ($conxid = 'default') {
        if (!array_key_exists ($conxid, $this->asyncConnectionPool)) {
            throw new NotSupported ("async <" . $conxid . "> not found in this exchange: " . $this->id);
        }
        return $this->asyncConnectionPool[$conxid];
    }
*/
    protected function _websocketGetConxid4Event ($event, $symbol) {
        $eventConf = $this->safe_value($this->wsconf['events'], $event);
        $conxParam = $this->safe_value ($eventConf, 'conx-param', array(
            'id'=> '{id}'
        ));
        return array (
            'conxid' => $this->implodeParams ($conxParam['id'], array (
                'event'=> $event,
                'symbol'=> $symbol,
                'id'=> $eventConf['conx-tpl']
            )),
            'conxtpl' => $eventConf['conx-tpl']
        );
    }

    protected function _websocket_get_action_for_event ($conxid, $event, $symbol, $subscription=true, $subscriptionParams = array()) {
        // if subscription and still subscribed no action returned
        $isSubscribed = $this->_contextIsSubscribed($conxid, $event, $symbol);
        $isSubscribing = $this->_contextIsSubscribing($conxid, $event, $symbol);
        if ($subscription && ($isSubscribed || $isSubscribing)) {
            return null;
        }
        // if unsubscription and no subscribed and no subscribing no action returned
        if ( !$subscription && (! $isSubscribed && !$isSubscribing)) {
            return null;
        }
        // get conexion type for event
        $eventConf = $this->safe_value ($this->wsconf['events'], $event);
        if ($eventConf === null) {
            throw new ExchangeError ("invalid websocket configuration for event: " . $event . " in exchange: " . $this->id);
        }
        $conxTplName = $this->safe_string ($eventConf, 'conx-tpl', 'default');
        $conxTpl = $this->safe_value ($this->wsconf['conx-tpls'], $conxTplName);
        if ($conxTpl === null) {
            throw new ExchangeError ("tpl websocket conexion: " . $conxTplName . " does not exist in exchange: " . $this->id);
        }
        $conxParam = $this->safe_value ($eventConf, 'conx-param', array (
            'url'=> '{baseurl}',
            'id'=> '{id}',
            'stream'=> '{symbol}'
        ));
        $params = array_merge_recursive ($conxTpl, array (
            'event'=> $event,
            'symbol'=> $symbol,
            'id'=> $conxTplName
        ));
        $config = array_merge_recursive ($conxTpl);
        foreach ($conxParam as $key => $param) {
            $config[$key] = $this->implode_params ($param, $params);
        }
        if (! (array_key_exists ('id', $config) && array_key_exists ('url', $config) && array_key_exists('type', $config))) {
            throw new ExchangeError ("invalid websocket configuration in exchange: " . $this->id);
        }
        if ($config['type'] === 'ws') {
            return array (
                'action'=> 'connect',
                'conx-config'=> $config,
                'reset-context'=> 'onconnect',
                'conx-tpl'=> $conxTplName,
            );
        } else if ($config['type'] === 'ws-s') {
            $subscribed = $this->_websocket_context_get_subscribed_event_symbols ($config['id']);
            if ($subscription) {
                $subscribed[] = array (
                    'event'=> $event,
                    'symbol'=> $symbol,
                );
                $config ['url'] = $this->_websocket_generate_url_stream ($subscribed, $config, $subscriptionParams);
                return array (
                    'action'=> 'reconnect',
                    'conx-config'=> $config,
                    'reset-context'=> 'onreconnect',
                    'conx-tpl'=> $conxTplName,
                );
            } else {
                foreach ($subscribed as $index => $element) {
                    if (($element['event'] === $event) && ($element['symbol'] === $symbol)) {
                        array_splice ($subscribed, $index, 1);
                        break;
                    }
                }
                if (count ($subscribed) === 0) {
                    return array (
                        'action'=> 'disconnect',
                        'conx-config'=> $config,
                        'reset-context'=> 'always',
                        'conx-tpl'=> $conxTplName,
                    );

                } else {
                    $config ['url'] = $this->_websocket_generate_url_stream ($subscribed, $config, $subscriptionParams);
                    return array(
                        'action'=> 'reconnect',
                        'conx-config'=> $config,
                        'reset-context'=> 'onreconnect',
                        'conx-tpl'=> $conxTplName,
                    );
                }
            }
        } else {
            throw new NotSupported ("invalid websocket connection: " . $config['type'] + " for exchange " . $this->id);
        }
    }

    protected function _websocket_ensure_conx_active ($event, $symbol, $subscribe, $subscriptionParams=array()) {
        $this->load_markets();
        $ret = $this->_websocketGetConxid4Event ($event, $symbol);
        $conxid = $ret['conxid'];
        $conxtpl = $ret['conxtpl'];
        if (!(array_key_exists($conxid, $this->websocketContexts))) {
            $this->_websocket_reset_context($conxid, $conxtpl);
        }
        $action = $this->_websocket_get_action_for_event ($conxid, $event, $symbol, $subscribe, $subscriptionParams);
        if ($action != null) {
            $conxConfig = $this->safe_value ($action, 'conx-config', array());
            if (!(array_key_exists ($event, $this->_contextGetEvents($conxid)))) {
                $this->_contextResetEvent($conxid, $event);
            }
            if (!(array_key_exists ($symbol, $this->_contextGetSymbols($conxid, $event)))){
                $this->_contextResetSymbol($conxid, $event, $symbol);
            }
            if ($action['action'] === 'reconnect') {
                $conx = $this->_contextGetConnection($conxid);
                if ($conx != null) {
                    $conx->close();
                }
                if ($action['reset-context'] === 'onreconnect') {
                    $this->_websocket_reset_context($conxid);
                }
                $this->_contextSetConnectionInfo ($conxid, $this->_websocket_initialize($conxConfig, $conxid));
            } else if ($action['action'] === 'connect') {
                $conx = $this->_contextGetConnection($conxid);
                if ($conx != null) {
                    if (! $conx->isActive()) {
                        $conx->close();
                        $this->_websocket_reset_context($conxid);
                        $this->_contextSetConnectionInfo ($conxid, $this->_websocket_initialize($conxConfig, $conxid));
                    }
                } else {
                    $this->_websocket_reset_context($conxid);
                    $this->_contextSetConnectionInfo ($conxid, $this->_websocket_initialize($conxConfig, $conxid));
                }
            } else if ($action['action'] === 'disconnect') {
                $conx = $this->_contextGetConnection($conxid);
                if ($conx != null) {
                    $conx->close();
                    $this->_websocket_reset_context($conxid);
                }
                return $conxid;
            }
            /*
            if (!array_key_exists ($symbol, $this->asyncContext[$event])) {
                $this->asyncContext[$event][$symbol] = array(
                    'conxid' => $conxConfig['id'],
                    'subscribed' => false,
                    'subscribing' => false,
                    'data' => array()
                );
            }
            */
            $this->websocket_connect ($conxid);
        }
        return $conxid;
    }

    protected function websocket_connect ($conxid = 'default') {
        $websocketConxInfo = &$this->_contextGetConnectionInfo($conxid);
        $conxTpl = $this->_contextGetConxTpl ($conxid);
        $websocketConnection = &$websocketConxInfo['conx'];
        $this->load_markets();
        if (!$websocketConxInfo['ready']) {
            $wait4readyEvent = $this->safe_string ($this->wsconf['conx-tpls'][$conxTpl], 'wait4readyEvent');
            if ($wait4readyEvent !== null) {
                $deferred = new \React\Promise\Deferred();
                $this->once ($wait4readyEvent, function ($success, $error = null) use ($deferred, &$websocketConxInfo){
                    if ($success) {
                        $websocketConxInfo['ready'] = true;
                        $deferred->resolve();
                    } else {
                        $deferred->reject($error);
                    }
                });
                Clue\React\Block\await($websocketConnection->connect(), $this->react_loop);
                Clue\React\Block\await ($deferred->promise(), $this->react_loop);
            } else {
                Clue\React\Block\await ($websocketConnection->connect (), $this->react_loop);
            }
        }
    }

    protected function websocketParseJson (&$rawData) {
        return json_decode ($rawData, true);
    }

    public function websocketClose ($conxid = 'default') {
        $websocketConxInfo = &$this->_contextGetConnectionInfo($conxid);
        $websocketConxInfo['conx']->close();
    }

    public function websocketSend ($data, $conxid = 'default') {
        $websocketConxInfo = &$this->_contextGetConnectionInfo($conxid);
        if ($this->verbose) {
            echo ("Websocket send:");
            echo ($data);
            echo("\n");
        }
        $websocketConxInfo['conx']->send($data);
    }

    public function websocketSendJson ($data, $conxid = 'default') {
        $websocketConxInfo = &$this->_contextGetConnectionInfo($conxid);
        if ($this->verbose) {
            echo ("Websocket send:");
            echo (json_encode($data));
            echo("\n");
        }
        $conx = &$websocketConxInfo['conx'];
        $conx->sendJson($data);
    }

    protected function _websocket_initialize (&$websocketConfig, $conxid = 'default') {
        $websocketConnectionInfo = array(
            'auth'=> false,
            'ready'=> false,
            'conx'=> null
        );
        if ($websocketConfig['type'] === 'ws') {
            $websocketConnectionInfo['conx'] = new WebsocketConnection ($websocketConfig, $this->timeout, $this->react_loop);
        } else if ($websocketConfig['type'] === 'ws-s') {
            $websocketConnectionInfo['conx'] = new WebsocketConnection ($websocketConfig, $this->timeout, $this->react_loop);
        } else {
            throw new NotSupported ("invalid async connection: " . $websocketConfig['type'] . " for exchange " . $this->id);
        }
        
        $conx = &$websocketConnectionInfo['conx'];
        $that = $this;
        $conx->on ('open', function () use ($conxid, $conx, $that, &$websocketConnectionInfo){
            try {
                $websocketConnectionInfo['auth'] = false;
                $that->_websocket_on_open($conxid, $conx->options);
            } catch (Exception $ex) {
                $this->emit ('err', $ex, $conxid);
            }
        });
        $conx->on ('err', function ($err) use ($conxid, &$websocketConnectionInfo) {
            $websocketConnectionInfo['auth'] = false;
            $this->_websocket_on_error($conxid);
            $this->_websocket_reset_context ($conxid);
            $this->emit ('err', $err, $conxid);
        });
        $conx->on ('message', function ($data) use ($conxid) {
            if ($this->verbose) {
                echo ("\n" . $conxid. " <-:");
                echo ($data);
                echo("\n");
            }
            try {
                $this->_websocket_on_message ($conxid, $data);
            } catch (Exception $ex) {
                $this->emit ('err', $ex, $conxid);
            }
        });
        $conx->on ('close', function () use ($conxid, &$websocketConnectionInfo) {
            $websocketConnectionInfo['auth'] = false;
            $this->_websocket_on_close($conxid);
            $this->_websocket_reset_context ($conxid);
            $this->emit ('close', $conxid);
        });

        return $websocketConnectionInfo;
    }

    protected function timeout_promise ($promise, $scope) {
        return React\Promise\Timer\timeout($promise, $this->timeout/1000, $this->react_loop)
        ->otherwise(function($exception) use($scope) {
            if ($exception instanceof React\Promise\Timer\TimeoutException) {
                throw new RequestTimeout ($this->id . ' ' . $scope . ' request timed out (' . $this->timeout . ' ms)');
            }
            throw $exception;
        });
    }

    public function &_cloneOrderBook ($ob, $limit = null) {
        $ret =  array (
            'timestamp'=> $ob['timestamp'],
            'datetime' => $ob['datetime'],
            'nonce'=> $ob['nonce'],
        );
        if ($limit === null) {
            $ret['bids'] = array_slice ($ob['bids'], 0);
            $ret['asks'] = array_slice ($ob['asks'], 0);
        } else {
            $ret['bids'] = array_slice ($ob['bids'], 0, $limit);
            $ret['asks'] = array_slice ($ob['asks'], 0, $limit);
            
        }
        return $ret;
    }
    
    protected function _executeAndCallback ($method, $params, $callback, $context = array(), $thisParam = null) {
        $thisParam = ($thisParam !== null) ? $thisParam : $this;
        $that = $this;

        // Clue\React\Block\await (function () use ($that, $method, $params, $callback, $context, $thisParam){
            try {
                $ret = call_user_func_array (array ($that, $method), $params);
                try {
                    call_user_func_array (array ($thisParam, $callback), array($context, null, $ret));
                } catch (Exception $ex) {
                    $that.emit ('error', new ExchangeError ($that->id . ': error invoking method ' . $callback . ' in _executeAndCallback: '. ex));
                }
            } catch (Exception $ex) {
                try {
                    call_user_func_array (array ($thisParam, $callback), array($context, $ex, null));
                } catch (Exception $ex) {
                    $that.emit ('error', new ExchangeError ($that->id . ': error invoking method ' . $callback . ' in _executeAndCallback: '. ex));
                }

            }
        //});
    }

    public function websocket_fetch_order_book ($symbol, $limit = null) {
        if (!$this->_websocketValidEvent('ob')) {
            throw new ExchangeError ('Not valid event ob for exchange ' . $this->id);
        }
        $conxid = $this->_websocket_ensure_conx_active ('ob', $symbol, true);
        $ob = $this->_get_current_websocket_orderbook ($conxid, $symbol, $limit);
        if ($ob != null) {
            return $ob;
        } else {
            $deferred = new \React\Promise\Deferred();
            $that = $this;

            $f = null;
            $f = function ($symbol_r, $ob) use ($symbol, $that, &$f, $deferred, $limit, $conxid){
                if ($symbol_r === $symbol) {
                    $that->removeListener ('ob', $f);
                    $deferred->resolve($this->_get_current_websocket_orderbook ($conxid, $symbol, $limit));
                }
            };
            $this->on ('ob', $f);
            Clue\React\Block\await ($this->timeout_promise (
                $deferred->promise(), 'websocket_fetch_order_book'), $this->react_loop);
        }
    }

    public function websocket_subscribe ($event, $symbol, $params = array()) {
        if (!$this->_websocketValidEvent($event)) {
            throw new ExchangeError ('Not valid event ' . $event . ' for exchange ' . $this->id);
        }
        $conxid = $this->_websocket_ensure_conx_active ($event, $symbol, true, $params);
        $oid = $this->nonce();// . '-' . $symbol . '-ob-subscribe';
        $deferred = new \React\Promise\Deferred();
        $that = $this;
        $this->once (strval($oid), function ($success, $ex = null) use($conxid, $symbol, $that, $deferred, $event) {
            if ($success) {
                $that->_contextSetSubscribed($conxid, $event, $symbol, true);
                $that->_contextSetSubscribing($conxid, $event, $symbol, false);
                $deferred->resolve ();
            } else {
                $ex = ($ex != null) ? $ex : new ExchangeError ('error subscribing to ' . event . '(' . symbol . ')  in ' . $this->id);
                $that->_contextSetSubscribed($conxid, $event, $symbol, false);
                $that->_contextSetSubscribing($conxid, $event, $symbol, false);
                $deferred->reject ($ex);
            }
        });
        $this->_contextSetSubscribing($conxid, $event, $symbol, true);
        $this->_websocket_subscribe ($conxid, $event, $symbol, $oid, $params);
        Clue\React\Block\await ($this->timeout_promise (
            $deferred->promise(), 'websocket_subscribe'), $this->react_loop);
    }

    public function websocket_unsubscribe ($event, $symbol, $params = array()) {
        if (!$this->_websocketValidEvent($event)) {
            throw new ExchangeError ('Not valid event ' . $event . ' for exchange ' . $this->id);
        }
        $conxid = $this->_websocket_ensure_conx_active ($event, $symbol, false);
        $oid = $this->nonce();// . '-' . $symbol . '-ob-subscribe';

        $deferred = new \React\Promise\Deferred();
        $that = $this;

        $this->once (strval($oid), function ($success, $ex = null) use($symbol, $that, $deferred, $conxid, $event) {
            if ($success) {
                $that->_contextSetSubscribed($conxid, $event, $symbol, false);
                $that->_contextSetSubscribing($conxid, $event, $symbol, false);
                $deferred->resolve ();
            } else {
                $ex = ($ex != null) ? $ex : new ExchangeError ('error unsubscribing to ' . event . '(' . symbol . ')  in ' . $this->id);
                $deferred->reject ($ex);
            }
        });
        $this->_websocket_unsubscribe ($conxid, $event, $symbol, $oid, $params);
        Clue\React\Block\await ($this->timeout_promise (
            $deferred->promise(), 'websocket_unsubscribe'), $this->react_loop);
    }

    protected function _websocket_on_open ($contextId, $websocketConexConfig) {
    }

    protected function _websocket_on_message ($contextId, $data) {
    }

    protected function _websocket_on_close ($contextId) {
    }

    protected function _websocket_on_error ($contextId) {
    }

    public function _websocketMarketId ($symbol) {
        throw new NotSupported ("You must to implement _websocketMarketId method for exchange " . $this->id);
    }

    public function _websocket_generate_url_stream ($events, $options, $subscriptionParams = array()) {
        throw new NotSupported ("You must to implement _websocket_generate_url_stream method for exchange " . $this->id);
    }

    public function _websocket_subscribe ($contextId, $event, $symbol, $oid, $params = array()) {
        throw new NotSupported ('subscribe ' . $event . '(' . $symbol . ') not supported for exchange ' . $this->id);
    }

    public function _websocket_unsubscribe ($contextId, $event, $symbol, $oid, $params = array()) {
        throw new NotSupported ('unsubscribe ' . $event . '(' . $symbol . ') not supported for exchange ' . $this->id);
    }

    protected function _websocketMethodMap ($key) {
        if (!array_key_exists ('methodmap', $this->wsconf) || !array_key_exists ($key, $this->wsconf['methodmap'])) {
            throw new ExchangeError ($this->id . ': ' . $key . ' not found in websocket methodmap');
        }
        return $this->wsconf['methodmap'][$key];
    }

    protected function _setTimeout ($mseconds, $method, $params, $thisParam = null) {
        $thisParam = ($thisParam !== null) ? $thisParam : $this;
        $that = $this;
        return $this->react_loop->addTimer($mseconds / 1000, function() use ($thisParam, $params, $method, $that) {
            try {
                call_user_func_array (array ($thisParam, $method), $params);
            } catch (Exception $ex) {
                $that.emit ('error', new ExchangeError ($that->id . ': error invoking method ' . $method . ': '. ex));
            }
        });
    }

    protected function _cancelTimeout ($handle) {
        $this->react_loop->cancelTimer($handle);
    }

    protected function _setTimer ($mseconds, $method, $params, $thisParam = null) {
        $thisParam = ($thisParam !== null) ? $thisParam : $this;
        $that = $this;
        return $this->react_loop->addPeriodicTimer($mseconds / 1000, function() use ($thisParam, $params, $method, $that) {
            try {
                call_user_func_array (array ($thisParam, $method), $params);
            } catch (Exception $ex) {
                $that.emit ('error', new ExchangeError ($that->id . ': error invoking method ' . $method . ': '. ex));
            }
        });
    }

    protected function _cancelTimer ($handle) {
        $this->react_loop->cancelTimer($handle);
    }

    public function _get_current_websocket_orderbook ($contextId, $symbol, $limit) {
        throw new NotSupported ('You must implement _get_current_websocket_orderbook method for exchange ' . $this->id);
    }

    public function gunzip($data) {
        return gzdecode($data);
    }

}


=======
    // ------------------------------------------------------------------------
    // web3 / 0x methods

    public function check_required_dependencies () {
        // PHP version of this function does nothing, as most of its
        // dependencies are very lighweight and don't eat a lot
    }

    public function eth_decimals ($unit = 'ether') {
        $units = array (
            'wei' => 0,          // 1
            'kwei' => 3,         // 1000
            'babbage' => 3,      // 1000
            'femtoether' => 3,   // 1000
            'mwei' => 6,         // 1000000
            'lovelace' => 6,     // 1000000
            'picoether' => 6,    // 1000000
            'gwei' => 9,         // 1000000000
            'shannon' => 9,      // 1000000000
            'nanoether' => 9,    // 1000000000
            'nano' => 9,         // 1000000000
            'szabo' => 12,       // 1000000000000
            'microether' => 12,  // 1000000000000
            'micro' => 12,       // 1000000000000
            'finney' => 15,      // 1000000000000000
            'milliether' => 15,  // 1000000000000000
            'milli' => 15,       // 1000000000000000
            'ether' => 18,       // 1000000000000000000
            'kether' => 21,      // 1000000000000000000000
            'grand' => 21,       // 1000000000000000000000
            'mether' => 24,      // 1000000000000000000000000
            'gether' => 27,      // 1000000000000000000000000000
            'tether' => 30,      // 1000000000000000000000000000000
        );
        return $this->safe_value ($units, $unit);
    }

    public function ethDecimals ($unit = 'ether') {
        return $this->eth_decimals ($unit);
    }

    public function eth_unit ($decimals = 18) {
        $units = array (
            0 => 'wei',      // 1000000000000000000
            3 => 'kwei',     // 1000000000000000
            6 => 'mwei',     // 1000000000000
            9 => 'gwei',     // 1000000000
            12 => 'szabo',   // 1000000
            15 => 'finney',  // 1000
            18 => 'ether',   // 1
            21 => 'kether',  // 0.001
            24 => 'mether',  // 0.000001
            27 => 'gether',  // 0.000000001
            30 => 'tether',  // 0.000000000001
        );
        return $this->safe_value ($units, (int) $decimals);
    }

    public function ethUnit ($decimals = 18) {
        return $this->eth_unit ($decimals);
    }

    public function fromWei ($amount, $unit = 'ether', $decimals = 18) {
        if (!isset (Exchange::$eth_units[$unit])) {
            throw new \UnexpectedValueException ("Uknown unit '" . $unit . "', supported units: " . implode (', ', array_keys (Exchange::$eth_units)));
        }
        $denominator = substr_count (Exchange::$eth_units[$unit], 0) + strlen ($amount) - strpos ($amount, '.') - 1;
        return (float) (($unit === 'wei') ? $amount : bcdiv ($amount, Exchange::$eth_units[$unit], $denominator));
    }

    public function toWei ($amount, $unit = 'ether', $decimals = 18) {
        if (!isset (Exchange::$eth_units[$unit])) {
            throw new \UnexpectedValueException ("Unknown unit '" . $unit . "', supported units: " . implode (', ', array_keys (Exchange::$eth_units)));
        }
        return (string) (int) (($unit === 'wei') ? $amount : bcmul ($amount, Exchange::$eth_units[$unit]));
    }

    // decryptAccountFromJSON (json, password) {
    //     return this.decryptAccount ((typeof json === 'string') ? JSON.parse (json) : json, password)
    // }

    // decryptAccount (key, password) {
    //     return this.web3.eth.accounts.decrypt (key, password)
    // }

    // decryptAccountFromPrivateKey (privateKey) {
    //     return this.web3.eth.accounts.privateKeyToAccount (privateKey)
    // }

    public function getZeroExOrderHash ($order) {

        // $unpacked = array (
        //     "0x90fe2af704b34e0224bf2299c838e04d4dcf1364", // exchangeContractAddress
        //     "0x731fc101bbe102221c91c31ed0489f1ddfc439a3", // maker
        //     "0x00ba938cc0df182c25108d7bf2ee3d37bce07513", // taker
        //     "0xd0a1e359811322d97991e03f863a0c30c2cf029c", // makerTokenAddress
        //     "0x6ff6c0ff1d68b964901f986d4c9fa3ac68346570", // takerTokenAddress
        //     "0x88a64b5e882e5ad851bea5e7a3c8ba7c523fecbe", // feeRecipient
        //     "27100000000000000", // makerTokenAmount
        //     "874377028175459241", // takerTokenAmount
        //     "0", // makerFee
        //     "0", // takerFee
        //     "1534809575", // expirationUnixTimestampSec
        //     "3610846705800197954038657082705100176266402776121341340841167002345284333867", // salt
        // );
        // echo "0x" . call_user_func_array('\kornrunner\Solidity::sha3', $unpacked) . "\n";
        // should result in
        // 0xe815dc92933b68e7fc2b7102b8407ba7afb384e4080ac8d28ed42482933c5cf5

        $unpacked = array (
            $order['exchangeContractAddress'],      // { value: order.exchangeContractAddress, type: types_1.SolidityTypes.Address },
            $order['maker'],                        // { value: order.maker, type: types_1.SolidityTypes.Address },
            $order['taker'],                        // { value: order.taker, type: types_1.SolidityTypes.Address },
            $order['makerTokenAddress'],            // { value: order.makerTokenAddress, type: types_1.SolidityTypes.Address },
            $order['takerTokenAddress'],            // { value: order.takerTokenAddress, type: types_1.SolidityTypes.Address },
            $order['feeRecipient'],                 // { value: order.feeRecipient, type: types_1.SolidityTypes.Address },
            $order['makerTokenAmount'],             // { value: bigNumberToBN(order.makerTokenAmount), type: types_1.SolidityTypes.Uint256, },
            $order['takerTokenAmount'],             // { value: bigNumberToBN(order.takerTokenAmount), type: types_1.SolidityTypes.Uint256, },
            $order['makerFee'],                     // { value: bigNumberToBN(order.makerFee), type: types_1.SolidityTypes.Uint256, },
            $order['takerFee'],                     // { value: bigNumberToBN(order.takerFee), type: types_1.SolidityTypes.Uint256, },
            $order['expirationUnixTimestampSec'],   // { value: bigNumberToBN(order.expirationUnixTimestampSec), type: types_1.SolidityTypes.Uint256, },
            $order['salt'],                         // { value: bigNumberToBN(order.salt), type: types_1.SolidityTypes.Uint256 },
        );
        // $types = array (
        //     'address', // { value: order.exchangeContractAddress, type: types_1.SolidityTypes.Address },
        //     'address', // { value: order.maker, type: types_1.SolidityTypes.Address },
        //     'address', // { value: order.taker, type: types_1.SolidityTypes.Address },
        //     'address', // { value: order.makerTokenAddress, type: types_1.SolidityTypes.Address },
        //     'address', // { value: order.takerTokenAddress, type: types_1.SolidityTypes.Address },
        //     'address', // { value: order.feeRecipient, type: types_1.SolidityTypes.Address },
        //     'uint256', // { value: bigNumberToBN(order.makerTokenAmount), type: types_1.SolidityTypes.Uint256, },
        //     'uint256', // { value: bigNumberToBN(order.takerTokenAmount), type: types_1.SolidityTypes.Uint256, },
        //     'uint256', // { value: bigNumberToBN(order.makerFee), type: types_1.SolidityTypes.Uint256, },
        //     'uint256', // { value: bigNumberToBN(order.takerFee), type: types_1.SolidityTypes.Uint256, },
        //     'uint256', // { value: bigNumberToBN(order.expirationUnixTimestampSec), type: types_1.SolidityTypes.Uint256, },
        //     'uint256', // { value: bigNumberToBN(order.salt), type: types_1.SolidityTypes.Uint256 },
        // );
        return call_user_func_array('\kornrunner\Solidity::sha3', $unpacked);
    }

    public function signZeroExOrder ($order, $privateKey) {
        $orderHash = $this->getZeroExOrderHash ($order);
        $signature = $this->signMessage ($orderHash, privateKey);
        return array_merge ($order, array (
            'orderHash' => $orderHash,
            'ecSignature' => $signature, // todo fix v if needed
        ));
    }

    public function hashMessage ($message) {
        return '0x' . Eth::hashPersonalMessage ($message);
    }

    public function signHash ($hash, $privateKey) {
        $secp256k1 = new Secp256k1();
        $signature = $secp256k1->sign ($hash, $privateKey);
        return array (
            'v' => $signature->getRecoveryParam () + 27, // integer
            'r' => "0x" . gmp_strval ($signature->getR (), 16), // '0x'-prefixed hex string
            's' => "0x" . gmp_strval ($signature->getS (), 16), // '0x'-prefixed hex string
        );
    }

    public function signMessage ($message, $privateKey) {
        return $this->signHash ($this->hashMessage ($message), $privateKey);
    }

}
>>>>>>> 56af9534
<|MERGE_RESOLUTION|>--- conflicted
+++ resolved
@@ -30,21 +30,17 @@
 
 namespace ccxt;
 
-<<<<<<< HEAD
 use React;
 use Clue;
 
 require __DIR__.'/../vendor/autoload.php';
 include 'php/websocket/WebsocketConnection.php';
 
-$version = '1.14.239';
-=======
 use kornrunner\Eth;
 use kornrunner\Secp256k1;
 use kornrunner\Solidity;
 
 $version = '1.17.522';
->>>>>>> 56af9534
 
 // rounding mode
 const TRUNCATE = 0;
@@ -90,10 +86,7 @@
     );
 
     public static $exchanges = array (
-<<<<<<< HEAD
-=======
         '_1btcxe',
->>>>>>> 56af9534
         'acx',
         'allcoin',
         'anxpro',
@@ -2212,9 +2205,174 @@
         return $result;
     }
 
-<<<<<<< HEAD
+    // ------------------------------------------------------------------------
+    // web3 / 0x methods
+
+    public function check_required_dependencies () {
+        // PHP version of this function does nothing, as most of its
+        // dependencies are very lighweight and don't eat a lot
+    }
+
+    public function eth_decimals ($unit = 'ether') {
+        $units = array (
+            'wei' => 0,          // 1
+            'kwei' => 3,         // 1000
+            'babbage' => 3,      // 1000
+            'femtoether' => 3,   // 1000
+            'mwei' => 6,         // 1000000
+            'lovelace' => 6,     // 1000000
+            'picoether' => 6,    // 1000000
+            'gwei' => 9,         // 1000000000
+            'shannon' => 9,      // 1000000000
+            'nanoether' => 9,    // 1000000000
+            'nano' => 9,         // 1000000000
+            'szabo' => 12,       // 1000000000000
+            'microether' => 12,  // 1000000000000
+            'micro' => 12,       // 1000000000000
+            'finney' => 15,      // 1000000000000000
+            'milliether' => 15,  // 1000000000000000
+            'milli' => 15,       // 1000000000000000
+            'ether' => 18,       // 1000000000000000000
+            'kether' => 21,      // 1000000000000000000000
+            'grand' => 21,       // 1000000000000000000000
+            'mether' => 24,      // 1000000000000000000000000
+            'gether' => 27,      // 1000000000000000000000000000
+            'tether' => 30,      // 1000000000000000000000000000000
+        );
+        return $this->safe_value ($units, $unit);
+    }
+
+    public function ethDecimals ($unit = 'ether') {
+        return $this->eth_decimals ($unit);
+    }
+
+    public function eth_unit ($decimals = 18) {
+        $units = array (
+            0 => 'wei',      // 1000000000000000000
+            3 => 'kwei',     // 1000000000000000
+            6 => 'mwei',     // 1000000000000
+            9 => 'gwei',     // 1000000000
+            12 => 'szabo',   // 1000000
+            15 => 'finney',  // 1000
+            18 => 'ether',   // 1
+            21 => 'kether',  // 0.001
+            24 => 'mether',  // 0.000001
+            27 => 'gether',  // 0.000000001
+            30 => 'tether',  // 0.000000000001
+        );
+        return $this->safe_value ($units, (int) $decimals);
+    }
+
+    public function ethUnit ($decimals = 18) {
+        return $this->eth_unit ($decimals);
+    }
+
+    public function fromWei ($amount, $unit = 'ether', $decimals = 18) {
+        if (!isset (Exchange::$eth_units[$unit])) {
+            throw new \UnexpectedValueException ("Uknown unit '" . $unit . "', supported units: " . implode (', ', array_keys (Exchange::$eth_units)));
+        }
+        $denominator = substr_count (Exchange::$eth_units[$unit], 0) + strlen ($amount) - strpos ($amount, '.') - 1;
+        return (float) (($unit === 'wei') ? $amount : bcdiv ($amount, Exchange::$eth_units[$unit], $denominator));
+    }
+
+    public function toWei ($amount, $unit = 'ether', $decimals = 18) {
+        if (!isset (Exchange::$eth_units[$unit])) {
+            throw new \UnexpectedValueException ("Unknown unit '" . $unit . "', supported units: " . implode (', ', array_keys (Exchange::$eth_units)));
+        }
+        return (string) (int) (($unit === 'wei') ? $amount : bcmul ($amount, Exchange::$eth_units[$unit]));
+    }
+
+    // decryptAccountFromJSON (json, password) {
+    //     return this.decryptAccount ((typeof json === 'string') ? JSON.parse (json) : json, password)
+    // }
+
+    // decryptAccount (key, password) {
+    //     return this.web3.eth.accounts.decrypt (key, password)
+    // }
+
+    // decryptAccountFromPrivateKey (privateKey) {
+    //     return this.web3.eth.accounts.privateKeyToAccount (privateKey)
+    // }
+
+    public function getZeroExOrderHash ($order) {
+
+        // $unpacked = array (
+        //     "0x90fe2af704b34e0224bf2299c838e04d4dcf1364", // exchangeContractAddress
+        //     "0x731fc101bbe102221c91c31ed0489f1ddfc439a3", // maker
+        //     "0x00ba938cc0df182c25108d7bf2ee3d37bce07513", // taker
+        //     "0xd0a1e359811322d97991e03f863a0c30c2cf029c", // makerTokenAddress
+        //     "0x6ff6c0ff1d68b964901f986d4c9fa3ac68346570", // takerTokenAddress
+        //     "0x88a64b5e882e5ad851bea5e7a3c8ba7c523fecbe", // feeRecipient
+        //     "27100000000000000", // makerTokenAmount
+        //     "874377028175459241", // takerTokenAmount
+        //     "0", // makerFee
+        //     "0", // takerFee
+        //     "1534809575", // expirationUnixTimestampSec
+        //     "3610846705800197954038657082705100176266402776121341340841167002345284333867", // salt
+        // );
+        // echo "0x" . call_user_func_array('\kornrunner\Solidity::sha3', $unpacked) . "\n";
+        // should result in
+        // 0xe815dc92933b68e7fc2b7102b8407ba7afb384e4080ac8d28ed42482933c5cf5
+
+        $unpacked = array (
+            $order['exchangeContractAddress'],      // { value: order.exchangeContractAddress, type: types_1.SolidityTypes.Address },
+            $order['maker'],                        // { value: order.maker, type: types_1.SolidityTypes.Address },
+            $order['taker'],                        // { value: order.taker, type: types_1.SolidityTypes.Address },
+            $order['makerTokenAddress'],            // { value: order.makerTokenAddress, type: types_1.SolidityTypes.Address },
+            $order['takerTokenAddress'],            // { value: order.takerTokenAddress, type: types_1.SolidityTypes.Address },
+            $order['feeRecipient'],                 // { value: order.feeRecipient, type: types_1.SolidityTypes.Address },
+            $order['makerTokenAmount'],             // { value: bigNumberToBN(order.makerTokenAmount), type: types_1.SolidityTypes.Uint256, },
+            $order['takerTokenAmount'],             // { value: bigNumberToBN(order.takerTokenAmount), type: types_1.SolidityTypes.Uint256, },
+            $order['makerFee'],                     // { value: bigNumberToBN(order.makerFee), type: types_1.SolidityTypes.Uint256, },
+            $order['takerFee'],                     // { value: bigNumberToBN(order.takerFee), type: types_1.SolidityTypes.Uint256, },
+            $order['expirationUnixTimestampSec'],   // { value: bigNumberToBN(order.expirationUnixTimestampSec), type: types_1.SolidityTypes.Uint256, },
+            $order['salt'],                         // { value: bigNumberToBN(order.salt), type: types_1.SolidityTypes.Uint256 },
+        );
+        // $types = array (
+        //     'address', // { value: order.exchangeContractAddress, type: types_1.SolidityTypes.Address },
+        //     'address', // { value: order.maker, type: types_1.SolidityTypes.Address },
+        //     'address', // { value: order.taker, type: types_1.SolidityTypes.Address },
+        //     'address', // { value: order.makerTokenAddress, type: types_1.SolidityTypes.Address },
+        //     'address', // { value: order.takerTokenAddress, type: types_1.SolidityTypes.Address },
+        //     'address', // { value: order.feeRecipient, type: types_1.SolidityTypes.Address },
+        //     'uint256', // { value: bigNumberToBN(order.makerTokenAmount), type: types_1.SolidityTypes.Uint256, },
+        //     'uint256', // { value: bigNumberToBN(order.takerTokenAmount), type: types_1.SolidityTypes.Uint256, },
+        //     'uint256', // { value: bigNumberToBN(order.makerFee), type: types_1.SolidityTypes.Uint256, },
+        //     'uint256', // { value: bigNumberToBN(order.takerFee), type: types_1.SolidityTypes.Uint256, },
+        //     'uint256', // { value: bigNumberToBN(order.expirationUnixTimestampSec), type: types_1.SolidityTypes.Uint256, },
+        //     'uint256', // { value: bigNumberToBN(order.salt), type: types_1.SolidityTypes.Uint256 },
+        // );
+        return call_user_func_array('\kornrunner\Solidity::sha3', $unpacked);
+    }
+
+    public function signZeroExOrder ($order, $privateKey) {
+        $orderHash = $this->getZeroExOrderHash ($order);
+        $signature = $this->signMessage ($orderHash, privateKey);
+        return array_merge ($order, array (
+            'orderHash' => $orderHash,
+            'ecSignature' => $signature, // todo fix v if needed
+        ));
+    }
+
+    public function hashMessage ($message) {
+        return '0x' . Eth::hashPersonalMessage ($message);
+    }
+
+    public function signHash ($hash, $privateKey) {
+        $secp256k1 = new Secp256k1();
+        $signature = $secp256k1->sign ($hash, $privateKey);
+        return array (
+            'v' => $signature->getRecoveryParam () + 27, // integer
+            'r' => "0x" . gmp_strval ($signature->getR (), 16), // '0x'-prefixed hex string
+            's' => "0x" . gmp_strval ($signature->getS (), 16), // '0x'-prefixed hex string
+        );
+    }
+
+    public function signMessage ($message, $privateKey) {
+        return $this->signHash ($this->hashMessage ($message), $privateKey);
+    }
+    // -----------------------------------------------------------------
     // websocket methods
-
     public function searchIndexToInsertOrUpdate ($value, &$orderedArray, $key, $descending = false) {
         $direction = $descending ? -1 : 1;
         $compare = function ($a, $b) use($key, $direction) {
@@ -2886,173 +3044,3 @@
 }
 
 
-=======
-    // ------------------------------------------------------------------------
-    // web3 / 0x methods
-
-    public function check_required_dependencies () {
-        // PHP version of this function does nothing, as most of its
-        // dependencies are very lighweight and don't eat a lot
-    }
-
-    public function eth_decimals ($unit = 'ether') {
-        $units = array (
-            'wei' => 0,          // 1
-            'kwei' => 3,         // 1000
-            'babbage' => 3,      // 1000
-            'femtoether' => 3,   // 1000
-            'mwei' => 6,         // 1000000
-            'lovelace' => 6,     // 1000000
-            'picoether' => 6,    // 1000000
-            'gwei' => 9,         // 1000000000
-            'shannon' => 9,      // 1000000000
-            'nanoether' => 9,    // 1000000000
-            'nano' => 9,         // 1000000000
-            'szabo' => 12,       // 1000000000000
-            'microether' => 12,  // 1000000000000
-            'micro' => 12,       // 1000000000000
-            'finney' => 15,      // 1000000000000000
-            'milliether' => 15,  // 1000000000000000
-            'milli' => 15,       // 1000000000000000
-            'ether' => 18,       // 1000000000000000000
-            'kether' => 21,      // 1000000000000000000000
-            'grand' => 21,       // 1000000000000000000000
-            'mether' => 24,      // 1000000000000000000000000
-            'gether' => 27,      // 1000000000000000000000000000
-            'tether' => 30,      // 1000000000000000000000000000000
-        );
-        return $this->safe_value ($units, $unit);
-    }
-
-    public function ethDecimals ($unit = 'ether') {
-        return $this->eth_decimals ($unit);
-    }
-
-    public function eth_unit ($decimals = 18) {
-        $units = array (
-            0 => 'wei',      // 1000000000000000000
-            3 => 'kwei',     // 1000000000000000
-            6 => 'mwei',     // 1000000000000
-            9 => 'gwei',     // 1000000000
-            12 => 'szabo',   // 1000000
-            15 => 'finney',  // 1000
-            18 => 'ether',   // 1
-            21 => 'kether',  // 0.001
-            24 => 'mether',  // 0.000001
-            27 => 'gether',  // 0.000000001
-            30 => 'tether',  // 0.000000000001
-        );
-        return $this->safe_value ($units, (int) $decimals);
-    }
-
-    public function ethUnit ($decimals = 18) {
-        return $this->eth_unit ($decimals);
-    }
-
-    public function fromWei ($amount, $unit = 'ether', $decimals = 18) {
-        if (!isset (Exchange::$eth_units[$unit])) {
-            throw new \UnexpectedValueException ("Uknown unit '" . $unit . "', supported units: " . implode (', ', array_keys (Exchange::$eth_units)));
-        }
-        $denominator = substr_count (Exchange::$eth_units[$unit], 0) + strlen ($amount) - strpos ($amount, '.') - 1;
-        return (float) (($unit === 'wei') ? $amount : bcdiv ($amount, Exchange::$eth_units[$unit], $denominator));
-    }
-
-    public function toWei ($amount, $unit = 'ether', $decimals = 18) {
-        if (!isset (Exchange::$eth_units[$unit])) {
-            throw new \UnexpectedValueException ("Unknown unit '" . $unit . "', supported units: " . implode (', ', array_keys (Exchange::$eth_units)));
-        }
-        return (string) (int) (($unit === 'wei') ? $amount : bcmul ($amount, Exchange::$eth_units[$unit]));
-    }
-
-    // decryptAccountFromJSON (json, password) {
-    //     return this.decryptAccount ((typeof json === 'string') ? JSON.parse (json) : json, password)
-    // }
-
-    // decryptAccount (key, password) {
-    //     return this.web3.eth.accounts.decrypt (key, password)
-    // }
-
-    // decryptAccountFromPrivateKey (privateKey) {
-    //     return this.web3.eth.accounts.privateKeyToAccount (privateKey)
-    // }
-
-    public function getZeroExOrderHash ($order) {
-
-        // $unpacked = array (
-        //     "0x90fe2af704b34e0224bf2299c838e04d4dcf1364", // exchangeContractAddress
-        //     "0x731fc101bbe102221c91c31ed0489f1ddfc439a3", // maker
-        //     "0x00ba938cc0df182c25108d7bf2ee3d37bce07513", // taker
-        //     "0xd0a1e359811322d97991e03f863a0c30c2cf029c", // makerTokenAddress
-        //     "0x6ff6c0ff1d68b964901f986d4c9fa3ac68346570", // takerTokenAddress
-        //     "0x88a64b5e882e5ad851bea5e7a3c8ba7c523fecbe", // feeRecipient
-        //     "27100000000000000", // makerTokenAmount
-        //     "874377028175459241", // takerTokenAmount
-        //     "0", // makerFee
-        //     "0", // takerFee
-        //     "1534809575", // expirationUnixTimestampSec
-        //     "3610846705800197954038657082705100176266402776121341340841167002345284333867", // salt
-        // );
-        // echo "0x" . call_user_func_array('\kornrunner\Solidity::sha3', $unpacked) . "\n";
-        // should result in
-        // 0xe815dc92933b68e7fc2b7102b8407ba7afb384e4080ac8d28ed42482933c5cf5
-
-        $unpacked = array (
-            $order['exchangeContractAddress'],      // { value: order.exchangeContractAddress, type: types_1.SolidityTypes.Address },
-            $order['maker'],                        // { value: order.maker, type: types_1.SolidityTypes.Address },
-            $order['taker'],                        // { value: order.taker, type: types_1.SolidityTypes.Address },
-            $order['makerTokenAddress'],            // { value: order.makerTokenAddress, type: types_1.SolidityTypes.Address },
-            $order['takerTokenAddress'],            // { value: order.takerTokenAddress, type: types_1.SolidityTypes.Address },
-            $order['feeRecipient'],                 // { value: order.feeRecipient, type: types_1.SolidityTypes.Address },
-            $order['makerTokenAmount'],             // { value: bigNumberToBN(order.makerTokenAmount), type: types_1.SolidityTypes.Uint256, },
-            $order['takerTokenAmount'],             // { value: bigNumberToBN(order.takerTokenAmount), type: types_1.SolidityTypes.Uint256, },
-            $order['makerFee'],                     // { value: bigNumberToBN(order.makerFee), type: types_1.SolidityTypes.Uint256, },
-            $order['takerFee'],                     // { value: bigNumberToBN(order.takerFee), type: types_1.SolidityTypes.Uint256, },
-            $order['expirationUnixTimestampSec'],   // { value: bigNumberToBN(order.expirationUnixTimestampSec), type: types_1.SolidityTypes.Uint256, },
-            $order['salt'],                         // { value: bigNumberToBN(order.salt), type: types_1.SolidityTypes.Uint256 },
-        );
-        // $types = array (
-        //     'address', // { value: order.exchangeContractAddress, type: types_1.SolidityTypes.Address },
-        //     'address', // { value: order.maker, type: types_1.SolidityTypes.Address },
-        //     'address', // { value: order.taker, type: types_1.SolidityTypes.Address },
-        //     'address', // { value: order.makerTokenAddress, type: types_1.SolidityTypes.Address },
-        //     'address', // { value: order.takerTokenAddress, type: types_1.SolidityTypes.Address },
-        //     'address', // { value: order.feeRecipient, type: types_1.SolidityTypes.Address },
-        //     'uint256', // { value: bigNumberToBN(order.makerTokenAmount), type: types_1.SolidityTypes.Uint256, },
-        //     'uint256', // { value: bigNumberToBN(order.takerTokenAmount), type: types_1.SolidityTypes.Uint256, },
-        //     'uint256', // { value: bigNumberToBN(order.makerFee), type: types_1.SolidityTypes.Uint256, },
-        //     'uint256', // { value: bigNumberToBN(order.takerFee), type: types_1.SolidityTypes.Uint256, },
-        //     'uint256', // { value: bigNumberToBN(order.expirationUnixTimestampSec), type: types_1.SolidityTypes.Uint256, },
-        //     'uint256', // { value: bigNumberToBN(order.salt), type: types_1.SolidityTypes.Uint256 },
-        // );
-        return call_user_func_array('\kornrunner\Solidity::sha3', $unpacked);
-    }
-
-    public function signZeroExOrder ($order, $privateKey) {
-        $orderHash = $this->getZeroExOrderHash ($order);
-        $signature = $this->signMessage ($orderHash, privateKey);
-        return array_merge ($order, array (
-            'orderHash' => $orderHash,
-            'ecSignature' => $signature, // todo fix v if needed
-        ));
-    }
-
-    public function hashMessage ($message) {
-        return '0x' . Eth::hashPersonalMessage ($message);
-    }
-
-    public function signHash ($hash, $privateKey) {
-        $secp256k1 = new Secp256k1();
-        $signature = $secp256k1->sign ($hash, $privateKey);
-        return array (
-            'v' => $signature->getRecoveryParam () + 27, // integer
-            'r' => "0x" . gmp_strval ($signature->getR (), 16), // '0x'-prefixed hex string
-            's' => "0x" . gmp_strval ($signature->getS (), 16), // '0x'-prefixed hex string
-        );
-    }
-
-    public function signMessage ($message, $privateKey) {
-        return $this->signHash ($this->hashMessage ($message), $privateKey);
-    }
-
-}
->>>>>>> 56af9534
