<?php

/*

MIT License

Copyright (c) 2017 Igor Kroitor

Permission is hereby granted, free of charge, to any person obtaining a copy
of this software and associated documentation files (the "Software"), to deal
in the Software without restriction, including without limitation the rights
to use, copy, modify, merge, publish, distribute, sublicense, and/or sell
copies of the Software, and to permit persons to whom the Software is
furnished to do so, subject to the following conditions:

The above copyright notice and this permission notice shall be included in all
copies or substantial portions of the Software.

THE SOFTWARE IS PROVIDED "AS IS", WITHOUT WARRANTY OF ANY KIND, EXPRESS OR
IMPLIED, INCLUDING BUT NOT LIMITED TO THE WARRANTIES OF MERCHANTABILITY,
FITNESS FOR A PARTICULAR PURPOSE AND NONINFRINGEMENT. IN NO EVENT SHALL THE
AUTHORS OR COPYRIGHT HOLDERS BE LIABLE FOR ANY CLAIM, DAMAGES OR OTHER
LIABILITY, WHETHER IN AN ACTION OF CONTRACT, TORT OR OTHERWISE, ARISING FROM,
OUT OF OR IN CONNECTION WITH THE SOFTWARE OR THE USE OR OTHER DEALINGS IN THE
SOFTWARE.

*/

//-----------------------------------------------------------------------------

namespace ccxt;

$version = '1.11.117';

abstract class Exchange {

    public static $exchanges = array (
        '_1broker',
        '_1btcxe',
        'acx',
        'allcoin',
        'anxpro',
        'bibox',
        'binance',
        'bit2c',
        'bitbay',
        'bitcoincoid',
        'bitfinex',
        'bitfinex2',
        'bitflyer',
        'bithumb',
        'bitlish',
        'bitmarket',
        'bitmex',
        'bitso',
        'bitstamp',
        'bitstamp1',
        'bittrex',
        'bitz',
        'bl3p',
        'bleutrade',
        'braziliex',
        'btcbox',
        'btcchina',
        'btcexchange',
        'btcmarkets',
        'btctradeim',
        'btctradeua',
        'btcturk',
        'btcx',
        'bxinth',
        'ccex',
        'cex',
        'chbtc',
        'chilebit',
        'cobinhood',
        'coincheck',
        'coinegg',
        'coinexchange',
        'coinfloor',
        'coingi',
        'coinmarketcap',
        'coinmate',
        'coinsecure',
        'coinspot',
        'coolcoin',
        'cryptopia',
        'dsx',
        'ethfinex',
        'exmo',
        'flowbtc',
        'foxbit',
        'fybse',
        'fybsg',
        'gatecoin',
        'gateio',
        'gdax',
        'gemini',
        'getbtc',
        'hitbtc',
        'hitbtc2',
        'huobi',
        'huobicny',
        'huobipro',
        'independentreserve',
        'itbit',
        'jubi',
        'kraken',
        'kucoin',
        'kuna',
        'lakebtc',
        'liqui',
        'livecoin',
        'luno',
        'lykke',
        'mercado',
        'mixcoins',
        'nova',
        'okcoincny',
        'okcoinusd',
        'okex',
        'paymium',
        'poloniex',
        'qryptos',
        'quadrigacx',
        'quoinex',
        'southxchange',
        'surbitcoin',
        'therock',
        'tidex',
        'urdubit',
        'vaultoro',
        'vbtc',
        'virwox',
        'wex',
        'xbtce',
        'yobit',
        'yunbi',
        'zaif',
        'zb',
    );

    public static function split ($string, $delimiters = array (' ')) {
        return explode ($delimiters[0], str_replace ($delimiters, $delimiters[0], $string));
    }

    public static function decimal ($number) {
        return '' + $number;
    }

    public static function safe_float ($object, $key, $default_value = null) {
        return (isset ($object[$key]) && is_numeric ($object[$key])) ? floatval ($object[$key]) : $default_value;
    }

    public static function safe_string ($object, $key, $default_value = null) {
        return (isset ($object[$key]) && is_scalar ($object[$key])) ? strval ($object[$key]) : $default_value;
    }

    public static function safe_integer ($object, $key, $default_value = null) {
        return (isset ($object[$key]) && is_numeric ($object[$key])) ? intval ($object[$key]) : $default_value;
    }

    public static function safe_value ($object, $key, $default_value = null) {
        return (is_array ($object) && array_key_exists ($key, $object) && $object[$key]) ? $object[$key] : $default_value;
    }

    public static function truncate ($number, $precision = 0) {
        $decimal_precision = pow (10, $precision);
        return floor(floatval ($number * $decimal_precision)) / $decimal_precision;
    }

    public static function truncate_to_string ($number, $precision = 0) {
        if ($precision > 0) {
            $string = sprintf ('%.' . ($precision + 1) . 'f', floatval ($number));
            list ($integer, $decimal) = explode ('.', $string);
            $decimal = trim ('.' . substr ($decimal, 0, $precision), '0');
            if (strlen ($decimal) < 2)
                $decimal = '.0';
            return $integer . $decimal;
        }
        return sprintf ('%d', floatval ($number));
    }

    public static function uuid () {

        return sprintf ('%04x%04x-%04x-%04x-%04x-%04x%04x%04x',

            // 32 bits for "time_low"
            mt_rand(0, 0xffff), mt_rand(0, 0xffff),

            // 16 bits for "time_mid"
            mt_rand(0, 0xffff),

            // 16 bits for "time_hi_and_version",
            // four most significant bits holds version number 4
            mt_rand(0, 0x0fff) | 0x4000,

            // 16 bits, 8 bits for "clk_seq_hi_res",
            // 8 bits for "clk_seq_low",
            // two most significant bits holds zero and one for variant DCE1.1
            mt_rand(0, 0x3fff) | 0x8000,

            // 48 bits for "node"
            mt_rand(0, 0xffff), mt_rand(0, 0xffff), mt_rand(0, 0xffff)
        );
    }

    public static function parse_timeframe ($timeframe) {
        $amount = substr ($timeframe, 0, -1);
        $unit = substr ($timeframe, -1);
        $scale = 1;
        if ($unit === 'y')
            $scale = 60 * 60 * 24 * 365;
        else if ($unit === 'M')
            $scale = 60 * 60 * 24 * 30;
        else if ($unit === 'w')
            $scale = 60 * 60 * 24 * 7;
        else if ($unit === 'd')
            $scale = 60 * 60 * 24;
        else if ($unit === 'h')
            $scale = 60 * 60;
        else
            $scale = 60;
        return $amount * $scale;
    }

    // given a sorted arrays of trades (recent first) and a timeframe builds an array of OHLCV candles
    public static function build_ohlcv ($trades, $timeframe = '1m', $since = PHP_INT_MIN, $limits = PHP_INT_MAX) {
        if (empty ($trades) || !is_array ($trades)) {
            return [];
        }
        if (!is_numeric ($since)) {
            $since = PHP_INT_MIN;
        }
        if (!is_numeric ($limits)) {
            $limits = PHP_INT_MAX;
        }
        $ms = static::parse_timeframe ($timeframe) * 1000;
        $ohlcvs = [];
        list(/* $timestamp */, /* $open */, $high, $low, $close, $volume) = [0, 1, 2, 3, 4, 5];
        for ($i = 0; $i < min (count($trades), $limits); $i++) {
            $trade = $trades[$i];
            if ($trade['timestamp'] < $since)
                continue;
            $openingTime = floor ($trade['timestamp'] / $ms) * $ms; // shift to the edge of m/h/d (but not M)
            $j = count($ohlcvs);

            if ($j == 0 || $openingTime >= $ohlcvs[$j-1][0] + $ms) {
                // moved to a new timeframe -> create a new candle from opening trade
                $ohlcvs[] = [
                    $openingTime,
                    $trade['price'],
                    $trade['price'],
                    $trade['price'],
                    $trade['price'],
                    $trade['amount']
                ];
            } else {
                // still processing the same timeframe -> update opening trade
                $ohlcvs[$j-1][$high] = max ($ohlcvs[$j-1][$high], $trade['price']);
                $ohlcvs[$j-1][$low] = min ($ohlcvs[$j-1][$low], $trade['price']);
                $ohlcvs[$j-1][$close] = $trade['price'];
                $ohlcvs[$j-1][$volume] += $trade['amount'];
            }
        }
        return $ohlcvs;
    }

    public static function capitalize ($string) {
        return mb_strtoupper (mb_substr ($string, 0, 1)) . mb_substr ($string, 1);
    }

    public static function omit ($array, $keys) {
        $result = $array;
        if (is_array ($keys))
            foreach ($keys as $key)
                unset ($result[$key]);
        else
            unset ($result[$keys]);
        return $result;
    }

    public static function unique ($array) {
        return array_unique ($array);
    }

    public static function pluck ($array, $key) {
        $result = [];
        foreach ($array as $element)
            if (isset ($key, $element))
                $result[] = $element[$key];
        return $result;
    }

    public function filter_by ($array, $key, $value = null) {
        if ($value) {
            $grouped = static::group_by ($array, $key);
            if (is_array ($grouped) && array_key_exists ($value, $grouped))
                return $grouped[$value];
            return array ();
        }
        return $array;
    }

    public static function group_by ($array, $key) {
        $result = array ();
        foreach ($array as $element) {
            if (isset ($element[$key]) && !is_null ($element[$key])) {
                if (!isset ($result[$element[$key]]))
                    $result[$element[$key]] = array ();
                $result[$element[$key]][] = $element;
            }
        }
        return $result;
    }

    public static function index_by ($array, $key) {
        $result = array ();
        foreach ($array as $element) {
            if (isset ($element[$key])) {
                $result[$element[$key]] = $element;
            }
        }
        return $result;
    }

    public static function sort_by ($arrayOfArrays, $key, $descending = false) {
        $descending = $descending ? -1 : 1;
        usort ($arrayOfArrays, function ($a, $b) use ($key, $descending) {
            if ($a[$key] == $b[$key])
                return 0;
            return $a[$key] < $b[$key] ? -$descending : $descending;
        });
        return $arrayOfArrays;
    }

    public static function flatten ($array) {
        return array_reduce ($array, function ($acc, $item) {
            return array_merge ($acc, is_array ($item) ? static::flatten ($item) : [$item]);
        }, []);
    }

    public static function array_concat () {
        return call_user_func_array ('array_merge', array_filter(func_get_args(), 'is_array'));
    }

    public static function keysort ($array) {
        $result = $array;
        ksort ($result);
        return $result;
    }

    public static function extract_params ($string) {
        if (preg_match_all ('/{([\w-]+)}/u', $string, $matches))
            return $matches[1];
    }

    public static function implode_params ($string, $params) {
        foreach ($params as $key => $value)
            $string = implode ($value, mb_split ('{' . $key . '}', $string));
        return $string;
    }

    public static function indexBy ($arrayOfArrays, $key) {
        return static::index_by ($arrayOfArrays, $key);
    }

    public static function sortBy ($arrayOfArrays, $key, $descending = false) {
        return static::sort_by ($arrayOfArrays, $key, $descending);
    }

    public static function filterBy ($arrayOfArrays, $key, $descending = false) {
        return static::filter_by ($arrayOfArrays, $key, $descending);
    }

    public static function groupBy ($arrayOfArrays, $key, $descending = false) {
        return static::group_by ($arrayOfArrays, $key, $descending);
    }

    public static function sum () {
        return array_sum (array_filter (func_get_args (), function ($x) { return isset ($x) ? $x : 0; }));
    }

    public static function extractParams ($string) {
        return static::extract_params ($string);
    }

    public static function implodeParams ($string, $params) {
        return static::implode_params ($string, $params);
    }

    public static function ordered ($array) { // for Python OrderedDicts, does nothing in PHP and JS
        return $array;
    }

    public function aggregate ($bidasks) {

        $result = array ();

        foreach ($bidasks as $bidask) {
            if ($bidask[1] > 0) {
                $price = (string) $bidask[0];
                $result[$price] = array_key_exists ($price, $result) ? $result[$price] : 0;
                $result[$price] += $bidask[1];
            }
        }

        $output = array ();

        foreach ($result as $key => $value) {
            $output[] = array (floatval ($key), floatval ($value));
        }

        return $output;
    }

    public static function urlencodeBase64 ($string) {
        return preg_replace (array ('#[=]+$#u', '#\+#u', '#\\/#'), array ('', '-', '_'), base64_encode ($string));
    }

    public static function urlencode ($string) {
        return http_build_query ($string);
    }

    public static function rawencode ($string) {
        return urldecode (http_build_query ($string));
    }

    public static function encode_uri_component ($string) {
        return urlencode ($string);
    }

    public static function url ($path, $params = array ()) {
        $result = static::implode_params ($path, $params);
        $query = static::omit ($params, static::extract_params ($path));
        if ($query)
            $result .= '?' . static::urlencode ($query);
        return $result;
    }

    public function seconds () {
        return time ();
    }

    public function milliseconds () {
        list ($msec, $sec) = explode (' ', microtime ());
        return $sec . substr ($msec, 2, 3);
    }

    public function microseconds () {
        list ($msec, $sec) = explode (' ', microtime ());
        return $sec . str_pad (substr ($msec, 2, 6), 6, '0');
    }

    public static function iso8601 ($timestamp) {
        if (!isset ($timestamp))
            return $timestamp;
        $result = date ('c', (int) round ($timestamp / 1000));
        $msec = (int) $timestamp % 1000;
        return str_replace ('+', sprintf (".%03d+", $msec), $result);
    }

    public static function parse_date ($timestamp) {
        if (!isset ($timestamp))
            return $timestamp;
        if (strstr ($timestamp, 'GMT'))
            return strtotime ($timestamp) * 1000;
        return static::parse8601 ($timestamp);
    }

    public static function parse8601 ($timestamp) {
        $time = strtotime ($timestamp) * 1000;
        if (preg_match ('/\.(?<milliseconds>[0-9]{1,3})/', $timestamp, $match)) {
            $time += (int) str_pad($match['milliseconds'], 3, '0', STR_PAD_RIGHT);
        }
        return $time;
    }

    public static function ymd ($timestamp, $infix = ' ') {
        return gmdate ('Y-m-d', (int) round ($timestamp / 1000));
    }

    public static function ymdhms ($timestamp, $infix = ' ') {
        return gmdate ('Y-m-d\\' . $infix . 'H:i:s', (int) round ($timestamp / 1000));
    }

    public static function binary_concat () {
        return implode ('', func_get_args ());
    }

    public function binary_to_string ($binary) {
        return $binary;
    }

    public static function json ($data, $params = array ()) {
        $options = array (
            'convertArraysToObjects' => JSON_FORCE_OBJECT,
            // other flags if needed...
        );
        $flags = 0;
        foreach ($options as $key => $value)
            if (array_key_exists ($key, $params) && $params[$key])
                $flags |= $options[$key];
        return json_encode ($data, $flags);
    }

    public static function encode ($input) {
        return $input;
    }

    public static function decode ($input) {
        return $input;
    }

    public function nonce () {
        return $this->seconds ();
    }

    public function check_required_credentials () {
        $keys = array_keys ($this->requiredCredentials);
        foreach ($this->requiredCredentials as $key => $value) {
            if ($value && (!$this->$key)) {
                throw new AuthenticationError ($this->id . ' requires `' . $key . '`');
            }
        }
    }

    public function check_address ($address) {

        if (empty ($address) || !is_string ($address)) {
            throw new InvalidAddress ($this->id . ' address is undefined');
        }

        if (count (array_unique (str_split ($address))) == 1 || strlen ($address) < $this->minFundingAddressLength || strpos($address, ' ') !== false) {
            throw new InvalidAddress ($this->id . ' address is invalid or has less than ' . strval ($this->minFundingAddressLength) . ' characters: "' . strval ($address) . '"');
        }

        return $address;
    }

    public function checkAddress ($address) {
        return $this->check_address ($address);
    }

    public function describe () {
        return array ();
    }

    public function __construct ($options = array ()) {

        $this->curl        = curl_init ();
        $this->id          = null;

        // rate limiter params
        $this->rateLimit   = 2000;
        $this->tokenBucket = array (
            'refillRate' => 1.0 / $this->rateLimit,
            'delay' => 1.0,
            'capacity' => 1.0,
            'defaultCost' => 1.0,
            'maxCapacity' => 1000,
        );
        $this->timeout     = 10000; // in milliseconds
        $this->proxy       = '';
        $this->origin      = '*'; // CORS origin
        $this->headers     = array ();
        $this->curlopt_interface = null;

        $this->options     = array (); // exchange-specific options if any

        $this->skipJsonOnStatusCodes = false; // TODO: reserved, rewrite the curl routine to parse JSON body anyway

        $this->name      = null;
        $this->countries = null;
        $this->version   = null;
        $this->urls      = array ();
        $this->api       = array ();
        $this->comment   = null;

        $this->markets     = null;
        $this->symbols     = null;
        $this->ids         = null;
        $this->currencies  = array ();
        $this->balance     = array ();
        $this->orderbooks  = array ();
        $this->fees        = array ('trading' => array (), 'funding' => array ());
        $this->precision   = array ();
        $this->limits      = array ();
        $this->orders      = array ();
        $this->trades      = array ();
        $this->exceptions  = array ();
        $this->verbose     = false;
        $this->apiKey      = '';
        $this->secret      = '';
        $this->password    = '';
        $this->uid         = '';
        $this->twofa       = false;
        $this->marketsById = null;
        $this->markets_by_id = null;
        $this->currencies_by_id = null;
        $this->userAgent   = null; // 'ccxt/' . $version . ' (+https://github.com/ccxt/ccxt) PHP/' . PHP_VERSION;
        $this->userAgents = array (
            'chrome' => 'Mozilla/5.0 (Windows NT 10.0; Win64; x64) AppleWebKit/537.36 (KHTML, like Gecko) Chrome/62.0.3202.94 Safari/537.36',
            'chrome39' => 'Mozilla/5.0 (Windows NT 6.1; WOW64) AppleWebKit/537.36 (KHTML, like Gecko) Chrome/39.0.2171.71 Safari/537.36',
        );
        $this->minFundingAddressLength = 10; // used in check_address
        $this->substituteCommonCurrencyCodes = true;
        $this->timeframes = null;
        $this->parseJsonResponse = true;

        $this->requiredCredentials = array (
            'apiKey' => true,
            'secret' => true,
            'uid' => false,
            'login' => false,
            'password' => false,
        );

        // API methods metainfo
        $this->has = array (
            'CORS' => false,
            'publicAPI' => true,
            'privateAPI' => true,
            'cancelOrder' => true,
            'cancelOrders' => false,
            'createDepositAddress' => false,
            'createOrder' => true,
            'createMarketOrder' => true,
            'createLimitOrder' => true,
            'deposit' => false,
            'fetchBalance' => true,
            'fetchClosedOrders' => false,
            'fetchCurrencies' => false,
            'fetchDepositAddress' => false,
            'fetchL2OrderBook' => true,
            'fetchMarkets' => true,
            'fetchMyTrades' => false,
            'fetchOHLCV' => 'emulated',
            'fetchOpenOrders' => false,
            'fetchOrder' => false,
            'fetchOrderBook' => true,
            'fetchOrderBooks' => false,
            'fetchOrders' => false,
            'fetchTicker' => true,
            'fetchTickers' => false,
            'fetchTrades' => true,
            'withdraw' => false,
        );

        $this->lastRestRequestTimestamp = 0;
        $this->lastRestPollTimestamp    = 0;
        $this->restRequestQueue         = null;
        $this->restPollerLoopIsRunning  = false;
        $this->enableRateLimit          = false;
        $this->last_http_response = null;
        $this->last_json_response = null;
        $this->last_response_headers = null;

        $this->commonCurrencies = array (
            'XBT' => 'BTC',
            'BCC' => 'BCH',
            'DRK' => 'DASH'
        );

        $options = array_replace_recursive ($this->describe(), $options);

        if ($options)
            foreach ($options as $key => $value)
                $this->{$key} =
                    (property_exists ($this, $key) && is_array ($this->{$key}) && is_array ($value)) ?
                        array_replace_recursive ($this->{$key}, $value) :
                        $value;

        if ($this->api)
            $this->define_rest_api ($this->api, 'request');

        if ($this->markets)
            $this->set_markets ($this->markets);
    }

    public function define_rest_api ($api, $method_name, $options = array ()) {
        foreach ($api as $type => $methods)
            foreach ($methods as $http_method => $paths)
                foreach ($paths as $path) {

                    $splitPath = mb_split ('[^a-zA-Z0-9]', $path);

                    $uppercaseMethod  = mb_strtoupper ($http_method);
                    $lowercaseMethod  = mb_strtolower ($http_method);
                    $camelcaseMethod  = static::capitalize ($lowercaseMethod);
                    $camelcaseSuffix  = implode (array_map (get_called_class() . '::capitalize', $splitPath));
                    $lowercasePath    = array_map ('trim', array_map ('strtolower', $splitPath));
                    $underscoreSuffix = implode ('_', array_filter ($lowercasePath));

                    $camelcase  = $type . $camelcaseMethod . static::capitalize ($camelcaseSuffix);
                    $underscore = $type . '_' . $lowercaseMethod . '_' . mb_strtolower ($underscoreSuffix);

                    if (array_key_exists ('suffixes', $options)) {
                        if (array_key_exists ('camelcase', $options['suffixes']))
                            $camelcase .= $options['suffixes']['camelcase'];
                        if (array_key_exists ('underscore', $options['suffixes']))
                            $underscore .= $options['suffixes']['underscore'];
                    }

                    $partial = function ($params = array ()) use ($path, $type, $uppercaseMethod, $method_name) {
                        return call_user_func (array ($this, $method_name), $path, $type, $uppercaseMethod, $params);
                    };

                    $this->$camelcase  = $partial;
                    $this->$underscore = $partial;
                }
    }

    public function hash ($request, $type = 'md5', $digest = 'hex') {
        $base64 = ($digest === 'base64');
        $binary = ($digest === 'binary');
        $hash = hash ($type, $request, ($binary || $base64) ? true : false);
        if ($base64)
            $hash = base64_encode ($hash);
        return $hash;
    }

    public function hmac ($request, $secret, $type = 'sha256', $digest = 'hex') {
        $base64 = ($digest === 'base64');
        $binary = ($digest === 'binary');
        $hmac = hash_hmac ($type, $request, $secret, ($binary || $base64) ? true : false);
        if ($base64)
            $hmac = base64_encode ($hmac);
        return $hmac;
    }

    public function jwt ($request, $secret, $alg = 'HS256', $hash = 'sha256') {
        $encodedHeader = $this->urlencodeBase64 (json_encode (array ('alg' => $alg, 'typ' => 'JWT')));
        $encodedData = $this->urlencodeBase64 (json_encode ($request, JSON_UNESCAPED_SLASHES));
        $token = $encodedHeader . '.' . $encodedData;
        $signature = $this->urlencodeBase64 ($this->hmac ($token, $secret, $hash, 'binary'));
        return $token . '.' . $signature;
    }

    public function raise_error ($exception_type, $url, $method = 'GET', $error = null, $details = null) {
        $exception_class = __NAMESPACE__ . '\\' . $exception_type;
        throw new $exception_class (implode (' ', array (
            $this->id,
            $method,
            $url,
            $error,
            $details,
        )));
    }

    // this method is experimental
    public function throttle () {
        $now = $this->milliseconds ();
        $elapsed = $now - $this->lastRestRequestTimestamp;
        if ($elapsed < $this->rateLimit) {
            $delay = $this->rateLimit - $elapsed;
              usleep ((int)($delay * 1000.0));
        }
    }

    public function sign ($path, $api = 'public', $method = 'GET', $params = array (), $headers = null, $body = null) {
        throw new NotSupported ($this->id . ' sign() not implemented yet');
    }

    public function fetch2 ($path, $api = 'public', $method = 'GET', $params = array (), $headers = null, $body = null) {
        $request = $this->sign ($path, $api, $method, $params, $headers, $body);
        return $this->fetch ($request['url'], $request['method'], $request['headers'], $request['body']);
    }

    public function request ($path, $api = 'public', $method = 'GET', $params = array (), $headers = null, $body = null) {
        return $this->fetch2 ($path, $api, $method, $params, $headers, $body);
    }

    public function handle_errors ($code, $reason, $url, $method, $headers, $body) {
        // it's a stub function, does nothing in base code
    }

    public function fetch ($url, $method = 'GET', $headers = null, $body = null) {

        if ($this->enableRateLimit)
            $this->throttle ();

        $headers = array_merge ($this->headers, $headers ? $headers : array ());

        if (strlen ($this->proxy))
            $headers['Origin'] = $this->origin;

        if (!$headers)
            $headers = array ();
        elseif (is_array ($headers)) {
            $tmp = $headers;
            $headers = array ();
            foreach ($tmp as $key => $value)
                $headers[] = $key . ': ' . $value;
        }

        // this name for the proxy string is deprecated
        // we should rename it to $this->cors everywhere
        $url = $this->proxy . $url;

        $verbose_headers = $headers;

        curl_setopt ($this->curl, CURLOPT_URL, $url);

        if ($this->timeout) {
            curl_setopt ($this->curl, CURLOPT_CONNECTTIMEOUT_MS, (int)($this->timeout));
            curl_setopt ($this->curl, CURLOPT_TIMEOUT_MS, (int)($this->timeout));
        }

        curl_setopt ($this->curl, CURLOPT_RETURNTRANSFER, true);
        curl_setopt ($this->curl, CURLOPT_SSL_VERIFYPEER, false);

        if ($this->userAgent)
            if (gettype ($this->userAgent) == 'string') {
                curl_setopt ($this->curl, CURLOPT_USERAGENT, $this->userAgent);
                $verbose_headers = array_merge ($verbose_headers, array ('User-Agent' => $this->userAgent));
            } else if ((gettype ($this->userAgent) == 'array') && array_key_exists ('User-Agent', $this->userAgent)) {
                curl_setopt ($this->curl, CURLOPT_USERAGENT, $this->userAgent['User-Agent']);
                $verbose_headers = array_merge ($verbose_headers, $this->userAgent);
            }

        curl_setopt ($this->curl, CURLOPT_ENCODING, '');

        if ($method == 'GET') {

            curl_setopt ($this->curl, CURLOPT_HTTPGET, true);

        } else if ($method == 'POST') {

            curl_setopt ($this->curl, CURLOPT_POST, true);
            curl_setopt ($this->curl, CURLOPT_POSTFIELDS, $body);

        } else if ($method == 'PUT') {

            curl_setopt ($this->curl, CURLOPT_CUSTOMREQUEST, "PUT");
            curl_setopt ($this->curl, CURLOPT_PUT, true);
            curl_setopt ($this->curl, CURLOPT_POSTFIELDS, $body);

            $headers[] = 'X-HTTP-Method-Override: PUT';

        } else if ($method == 'DELETE') {

            curl_setopt ($this->curl, CURLOPT_CUSTOMREQUEST, "DELETE");
            curl_setopt ($this->curl, CURLOPT_POSTFIELDS, $body);

            $headers[] = 'X-HTTP-Method-Override: DELETE';
        }

        if ($headers)
            curl_setopt ($this->curl, CURLOPT_HTTPHEADER, $headers);

        if ($this->verbose) {
            print_r ("\nRequest:\n");
            print_r (array ($method, $url, $verbose_headers, $body));
        }

        // we probably only need to set it once on startup
        if ($this->curlopt_interface) {
			curl_setopt ($this->curl, CURLOPT_INTERFACE, $this->curlopt_interface);
        }

        /*

        // this is currently not integrated, reserved for future
        if ($this->proxy) {
            curl_setopt ($this->curl, CURLOPT_PROXY, $this->proxy);
        }

        */

        curl_setopt ($this->curl, CURLOPT_FOLLOWLOCATION, true);
        curl_setopt ($this->curl, CURLOPT_FAILONERROR, false);

        $response_headers = array ();

        // this function is called by curl for each header received
        curl_setopt ($this->curl, CURLOPT_HEADERFUNCTION,
            function ($curl, $header) use (&$response_headers) {
                $length = strlen ($header);
                $header = explode (':', $header, 2);
                if (count ($header) < 2) // ignore invalid headers
                    return $length;
                $name = strtolower (trim ($header[0]));
                if (!array_key_exists ($name, $response_headers))
                    $response_headers[$name] = [trim ($header[1])];
                else
                    $response_headers[$name][] = trim ($header[1]);
                return $length;
            }
        );

        $result = curl_exec ($this->curl);

        $this->lastRestRequestTimestamp = $this->milliseconds ();
        $this->last_http_response = $result;
        $this->last_response_headers = $response_headers;

        $curl_errno = curl_errno ($this->curl);
        $curl_error = curl_error ($this->curl);
        $http_status_code = curl_getinfo ($this->curl, CURLINFO_HTTP_CODE);

        // Reset curl opts
        curl_reset ($this->curl);

        if ($this->verbose) {
            print_r ("\nResponse:\n");
            print_r (array ($method, $url, $http_status_code, $curl_error, $response_headers, $result));
        }

        $this->handle_errors ($http_status_code, $curl_error, $url, $method, $response_headers, $result ? $result : null);

        if ($result === false) {

            if ($curl_errno == 28) // CURLE_OPERATION_TIMEDOUT
                $this->raise_error ('RequestTimeout', $url, $method, $curl_errno, $curl_error);

            // var_dump ($result);

            // all sorts of SSL problems, accessibility
            $this->raise_error ('ExchangeNotAvailable', $url, $method, $curl_errno, $curl_error);
        }

        if (in_array ($http_status_code, array (418, 429))) {

            $this->raise_error ('DDoSProtection', $url, $method, $http_status_code,
                'not accessible from this location at the moment');
        }

        if (in_array ($http_status_code, array (404, 409, 500, 501, 502))) {

            $this->raise_error ('ExchangeNotAvailable', $url, $method, $http_status_code,
                'not accessible from this location at the moment');
        }

        if (in_array ($http_status_code, array (422))) {

            $this->raise_error ('ExchangeError', $url, $method, $http_status_code,
                'Unprocessable Entity');
        }

        if (in_array ($http_status_code, array (408, 504))) {

            $this->raise_error ('RequestTimeout', $url, $method, $http_status_code,
                'not accessible from this location at the moment');
        }

        if (in_array ($http_status_code, array (401, 511))) {

            $details = '(possible reasons: ' . implode (', ', array (
                'invalid API keys',
                'bad or old nonce',
                'exchange is down or offline',
                'on maintenance',
                'DDoS protection',
                'rate-limiting in effect',
            )) . ')';

            $this->raise_error ('AuthenticationError', $url, $method, $http_status_code,
                $this->last_http_response, $details);
        }

        if (in_array ($http_status_code, array (400, 403, 405, 503, 520, 521, 522, 525, 530))) {

            if (preg_match ('#cloudflare|incapsula|overload|ddos#i', $result)) {

                $this->raise_error ('DDoSProtection', $url, $method, $http_status_code,
                    'not accessible from this location at the moment');

            } else {

                $details = '(possible reasons: ' . implode (', ', array (
                    'invalid API keys',
                    'bad or old nonce',
                    'exchange is down or offline',
                    'on maintenance',
                    'DDoS protection',
                    'rate-limiting in effect',
                )) . ')';

                $this->raise_error ('ExchangeNotAvailable', $url, $method, $http_status_code,
                    $this->last_http_response, $details);
            }
        }

        if ($this->parseJsonResponse) {

            $this->last_json_response =
                ((gettype ($result) == 'string') &&  (strlen ($result) > 1)) ?
                    json_decode ($result, $as_associative_array = true) : null;

            if (!$this->last_json_response) {

                if (preg_match ('#offline|busy|retry|wait|unavailable|maintain|maintenance|maintenancing#i', $result)) {

                    $details = '(possible reasons: ' . implode (', ', array (
                        'exchange is down or offline',
                        'on maintenance',
                        'DDoS protection',
                        'rate-limiting in effect',
                    )) . ')';

                    $this->raise_error ('ExchangeNotAvailable', $url, $method, $http_status_code,
                        'not accessible from this location at the moment', $details);
                }

                if (preg_match ('#cloudflare|incapsula#i', $result)) {
                    $this->raise_error ('DDoSProtection', $url, $method, $http_status_code,
                        'not accessible from this location at the moment');
                }
            }

            return $this->last_json_response;
        }

        return $result;
    }

    public function set_markets ($markets, $currencies = null) {
        $values = is_array ($markets) ? array_values ($markets) : array ();
        for ($i = 0; $i < count($values); $i++) {
            $values[$i] = array_merge (
                $this->fees['trading'],
                array ('precision' => $this->precision, 'limits' => $this->limits),
                $values[$i]
            );
        }
        $this->markets = $this->indexBy ($values, 'symbol');
        $this->markets_by_id = $this->indexBy ($values, 'id');
        $this->marketsById = $this->markets_by_id;
        $this->symbols = array_keys ($this->markets);
        sort ($this->symbols);
        $this->ids = array_keys ($this->markets_by_id);
        sort ($this->ids);
        if ($currencies) {
            $this->currencies = array_replace_recursive ($currencies, $this->currencies);
        } else {
            $base_currencies = array_map (function ($market) {
                return array (
                    'id' => array_key_exists ('baseId', $market) ? $market['baseId'] : $market['base'],
                    'code' => $market['base'],
                );
            }, array_filter ($values, function ($market) {
                return array_key_exists ('base', $market);
            }));
            $quote_currencies = array_map (function ($market) {
                return array (
                    'id' => array_key_exists ('quoteId', $market) ? $market['quoteId'] : $market['quote'],
                    'code' => $market['quote'],
                );
            }, array_filter ($values, function ($market) {
                return array_key_exists ('quote', $market);
            }));
            $currencies = $this->indexBy (array_merge ($base_currencies, $quote_currencies), 'code');
            $this->currencies = array_replace_recursive ($currencies, $this->currencies);
        }
        $this->currencies_by_id = $this->indexBy (array_values ($this->currencies), 'id');
        return $this->markets;
    }

    public function setMarkets ($markets) {
        return $this->set_markets ($markets);
    }

    public function loadMarkets ($reload = false) {
        return $this->load_markets ($reload);
    }

    public function load_markets ($reload = false) {
        if (!$reload && $this->markets) {
            if (!$this->markets_by_id) {
                return $this->set_markets ($this->markets);
            }
            return $this->markets;
        }
        $markets = $this->fetch_markets ();
        $currencies = null;
        if (array_key_exists ('fetchCurrencies', $this->has) && $this->has['fetchCurrencies'])
            $currencies = $this->fetch_currencies ();
        return $this->set_markets ($markets, $currencies);
    }

    public function parse_ohlcv ($ohlcv, $market = null, $timeframe = 60, $since = null, $limit = null) {
        return (gettype ($ohlcv) === 'array' && count (array_filter (array_keys ($ohlcv), 'is_string')) == 0) ?
            array_slice ($ohlcv, 0, 6) : $ohlcv;
    }

    public function parseOHLCV ($ohlcv, $market = null, $timeframe = 60, $since = null, $limit = null) {
        return $this->parse_ohlcv ($ohlcv, $market, $timeframe, $since, $limit);
    }

    public function parse_ohlcvs ($ohlcvs, $market = null, $timeframe = 60, $since = null, $limit = null) {
        $ohlcvs = is_array ($ohlcvs) ? array_values ($ohlcvs) : array ();
        $result = array ();
        $num_ohlcvs = count ($ohlcvs);
        for ($i = 0; $i < $num_ohlcvs; $i++) {
            if ($limit && (count ($result) >= $limit))
                break;
            $ohlcv = $this->parse_ohlcv ($ohlcvs[$i], $market, $timeframe, $since, $limit);
            if ($since && ($ohlcv[0] < $since))
                continue;
            $result[] = $ohlcv;
        }
        return $result;
    }

    public function parseOHLCVs ($ohlcvs, $market = null, $timeframe = 60, $since = null, $limit = null) {
        return $this->parse_ohlcvs ($ohlcvs, $market, $timeframe, $since, $limit);
    }

    public function fetch_l2_order_book ($symbol, $limit = null, $params = array ()) {
        $orderbook = $this->fetch_order_book ($symbol, $limit, $params);
        return array_merge ($orderbook, array (
            'bids' => $this->sort_by ($this->aggregate ($orderbook['bids']), 0, true),
            'asks' => $this->sort_by ($this->aggregate ($orderbook['asks']), 0),
        ));
    }

    public function fetchL2OrderBook ($symbol, $limit = null, $params = array ()) {
        return $this->fetch_l2_order_book ($symbol, $limit, $params);
    }

<<<<<<< HEAD
    public function perform_order_book_request ($symbol, $limit = null, $params = array ()) {
        throw new NotSupported ($this->id . ' performOrderBookRequest not supported yet');
    }

    public function performOrderBookRequest ($symbol, $limit = null, $params = array ()) {
        return $this->perform_order_book_request ($symbol, $limit, $params);
    }

    public function fetch_order_book ($symbol, $limit = null, $params = array ()) {
        $orderbook = $this->perform_order_book_request ($symbol, $limit, $params);
        $keys = $this->order_book_keys ();
        return $this->parse_order_book($orderbook, $keys);
    }

    public function fetchOrderBook ($symbol, $limit = null, $params = array ()) {
        return $this->fetch_order_book ($symbol, $limit, $params);
    }

    public function order_book_exchange_keys () {
        return array ();
    }

    public function orderBookExchangeKeys () {
        return $this->order_book_exchange_keys ();
    }

    public function order_book_keys () {
        $defaultOrderbookExchangeKeys = array (
            'bids' => 'bids',
            'asks' => 'asks',
            'price' => 0,
            'amount' => 0,
            'timestamp' => 'timestamp',
            'nonce' => 'sec',
            'responseDate' => 'date',
        );
        return array_merge ($defaultOrderbookExchangeKeys, $this->order_book_exchange_keys ());
    }

    public function orderBookKeys () {
        return $this->order_book_keys ();
    }

    public function parse_order_book_nonce ($orderbook, $keys) {
=======
    // --------------------------Transpiled code--------------------------------
    
    public function perform_order_book_request ($market, $limit = null, $params = array ()) {
        throw new NotSupported ($this->id . ' performOrderBookRequest not supported yet');
    }

    public function fetch_order_book ($symbol, $limit = null, $params = array ()) {
        $this->load_markets();
        $market = $this->market ($symbol);
        $orderbook = $this->perform_order_book_request ($market, $limit, $params);
        return $this->parse_order_book($orderbook, $market, $limit, $params);
    }

    public function parse_order_book_nonce ($orderbook) {
        $keys = $this->orderbookKeys;
>>>>>>> bc2d492e
        $nonce = $this->safe_integer($orderbook, $keys['nonce'], null);
        if ($nonce === null) {
            $nonce = $this->safe_integer($orderbook, $keys['timestamp'], null);
        }
        return $nonce;
    }

<<<<<<< HEAD
    public function parseOrderBookNonce ($orderbook, $keys) {
        return $this->parse_order_book_nonce ($orderbook, $keys);
    }

    public function parse_order_book_timestamp ($orderbook, $keys) {
        return $this->safe_integer($orderbook, $keys['timestamp'], null);
    }

    public function parseOrderBookTimestamp ($orderbook, $keys) {
        return $this->parse_order_book_timestamp ($orderbook, $keys);
    }

    public function parse_httpresponse_date ($keys) {
        $responseDate = null;
        $headerAttributes = is_array ($this->last_response_headers) ? $this->last_response_headers : array ();
        foreach ($headerAttributes as $key => $value) {
            if (strtolower ($key) === $keys['responseDate']) {
                $responseDate = $this->parse_date ($this->last_response_headers[$key]);
=======
    public function parse_order_book_timestamp ($orderbook) {
        $keys = $this->orderbookKeys;
        return $this->safe_integer($orderbook, $keys['timestamp'], null);
    }

    public function parse_httpresponse_date () {
        $keys = $this->orderbookKeys;
        $responseDate = null;
        $headerAttributes = is_array ($this->last_response_headers) ? array_keys ($this->last_response_headers) : array ();
        for ($i = 0; $i < count ($headerAttributes); $i++) {
            $key = $headerAttributes[$i];
            if (strtolower ($key) === $keys['responseDate']) {
                $responseDate = $this->parse_date($this->last_response_headers[$key]);
>>>>>>> bc2d492e
            }
        }
        return $responseDate;
    }

<<<<<<< HEAD
    public function parseHttpresponseDate ($keys) {
        return $this->parse_httpresponse_date ($keys);
    }

=======
>>>>>>> bc2d492e
    public function parse_bid_ask ($bidask, $priceKey = 0, $amountKey = 1) {
        $price = floatval ($bidask[$priceKey]);
        $amount = floatval ($bidask[$amountKey]);
        return array ( $price, $amount );
    }

<<<<<<< HEAD
    public function parseBidAsk ($bidasks, $priceKey = 0, $amountKey = 1) {
        return $this->parse_bid_ask ($bidasks, $priceKey, $amountKey);
    }

    public function parse_bids_asks ($bidasks, $keys) {
        $orders = is_array ($bidasks) ? $bidasks : array ();
        $parsedOrders = array ();
        foreach ($orders as $order) {
=======
    public function parse_bids_asks ($bidasks) {
        $keys = $this->orderbookKeys;
        $orders = array ();
        if ($bidasks !== null) {
            $orders = $bidasks;
        }
        $orderKeys = is_array ($orders) ? array_keys ($orders) : array ();
        $parsedOrders = array ();
        for ($i = 0; $i < count ($orderKeys); $i++) {
            $orderKey = $orderKeys[$i];
            $order = $orders[$orderKey];
>>>>>>> bc2d492e
            $parsedBidask = $this->parse_bid_ask($order, $keys['price'], $keys['amount']);
            $parsedOrders[] = $parsedBidask;
        }
        return $parsedOrders;
    }

<<<<<<< HEAD
    public function parseBidsAsks ($bidasks, $keys) {
        return $this->parse_bids_asks ($bidasks, $keys);
    }

    public function parse_order_book_orders ($orderbook, $keys) {
        $bids = (is_array ($orderbook) && array_key_exists ($keys['bids'], $orderbook)) ? $this->parse_bids_asks($orderbook[$keys['bids']], $keys) : array ();
        $asks = (is_array ($orderbook) && array_key_exists ($keys['asks'], $orderbook)) ? $this->parse_bids_asks($orderbook[$keys['asks']], $keys) : array ();
        return array (
            'bids' => $bids,
            'asks' => $asks,
        );
    }

    public function parseOrderBookOrders ($orderbook, $keys) {
        return $this->parse_order_book_orders ($orderbook, $keys);
    }

    public function parse_order_book ($orderbook, $keys) {
        $timestamp = $this->parse_order_book_timestamp ($orderbook, $keys);
        if ($timestamp === null) {
            $timestamp = $this->parse_httpresponse_date ($keys);
        }
        $datetime = $this->iso8601 ($timestamp);
        $orders = $this->parse_order_book_orders ($orderbook, $keys);
        $nonce = $this->parse_order_book_nonce ($orderbook, $keys);
        return array (
            'bids' => $this->sort_by ($orders['bids'], 0, true),
            'asks' => $this->sort_by ($orders['asks'], 0),
            'timestamp' => $timestamp,
            'datetime' => $datetime,
            'nonce' => $nonce,
=======
    public function parse_order_book_orders ($orderbook) {
        $keys = $this->orderbookKeys;
        $bids = (is_array ($orderbook) && array_key_exists ($keys['bids'], $orderbook)) ? $this->parse_bids_asks($orderbook[$keys['bids']], $keys) : array ();
        $asks = (is_array ($orderbook) && array_key_exists ($keys['asks'], $orderbook)) ? $this->parse_bids_asks($orderbook[$keys['asks']], $keys) : array ();
        return array (
            'bids' => $bids,
            'asks' => $asks,
        );
    }

    public function parse_order_book_response ($response, $market, $limit, $params) {
        $keys = $this->orderbookKeys;
        if ($keys['response'] == null) {
            return $response;
        }
        $path = gettype ($keys['response']) === 'array' && count (array_filter (array_keys ($keys['response']), 'is_string')) == 0 ? $keys['response'] : [$keys['response']];
        $orderbook = $response;
        for ($i = 0; $i < count ($path); $i++) {
            $key = ($path[$i] === '__market__') ? $market['id'] : $path[$i];
            $orderbook = ($orderbook[$key] != null) ? $orderbook[$key] : $orderbook;
        }
        return $orderbook;
    }

    public function parse_order_book ($response, $market, $limit, $params) {
        $orderbook = $this->parse_order_book_response ($response, $market, $limit, $params);
        $timestamp = $this->parse_order_book_timestamp ($orderbook);
        if ($timestamp === null) {
            $timestamp = $this->parse_httpresponse_date ();
        }
        $datetime = $this->iso8601 ($timestamp);
        $orders = $this->parse_order_book_orders ($orderbook);
        $nonse = $this->parse_order_book_nonce ($orderbook);
        return array (
            'bids' => $this->sort_by($orders['bids'], 0, true),
            'asks' => $this->sort_by($orders['asks'], 0),
            'timestamp' => $timestamp,
            'datetime' => $datetime,
            'nonce' => $nonse,
>>>>>>> bc2d492e
            'info' => $orderbook,
        );
    }

<<<<<<< HEAD
    public function parseOrderBook ($orderbook, $keys) {
        return $this->parse_order_book ($orderbook, $keys);
=======
    public function performOrderBookRequest ($symbol, $limit = null, $params = array ()) {
        return $this->perform_order_book_request ($symbol, $limit, $params);
    }

    public function fetchOrderBook ($symbol, $limit = null, $params = array ()) {
        return $this->fetch_order_book ($symbol, $limit, $params);
    }

    public function parseOrderBookNonce ($orderbook, $keys) {
        return $this->parse_order_book_nonce ($orderbook, $keys);
    }

    public function parseOrderBookTimestamp ($orderbook, $keys) {
        return $this->parse_order_book_timestamp ($orderbook, $keys);
>>>>>>> bc2d492e
    }

    public function parseHttpresponseDate ($keys) {
        return $this->parse_httpresponse_date ($keys);
    }

    public function parseBidAsk ($bidasks, $priceKey = 0, $amountKey = 1) {
        return $this->parse_bid_ask ($bidasks, $priceKey, $amountKey);
    }

    public function parseBidsAsks ($bidasks, $keys) {
        return $this->parse_bids_asks ($bidasks, $keys);
    }

    public function parseOrderBookOrders ($orderbook, $keys) {
        return $this->parse_order_book_orders ($orderbook, $keys);
    }

    public function parseOrderBookResponce ($response, $market, $limit, $params) {
        return $this->parse_order_book_response ($response, $market, $limit, $params);
    }
    
    public function parseOrderBook ($orderbook, $keys) {
        return $this->parse_order_book ($orderbook, $keys);
    }

    // -----------------------End of transpiled code----------------------------

    public function parse_balance ($balance) {
        $currencies = array_keys ($this->omit ($balance, 'info'));
        $accounts = array ('free', 'used', 'total');
        foreach ($accounts as $account) {
            $balance[$account] = array ();
            foreach ($currencies as $currency) {
                $balance[$account][$currency] = $balance[$currency][$account];
            }
        }
        return $balance;
    }

    public function parseBalance ($balance) {
        return $this->parse_balance ($balance);
    }

    public function fetch_partial_balance ($part, $params = array ()) {
        $balance = $this->fetch_balance ($params);
        return $balance[$part];
    }

    public function fetch_free_balance ($params = array ()) {
        return $this->fetch_partial_balance ('free', $params);
    }

    public function fetch_used_balance ($params = array ()) {
        return $this->fetch_partial_balance ('used', $params);
    }

    public function fetch_total_balance ($params = array ()) {
        return $this->fetch_partial_balance ('total', $params);
    }

    public function fetchFreeBalance ($params = array ()) {
        return $this->fetch_free_balance ($params);
    }

    public function fetchUsedBalance ($params = array ()) {
        return $this->fetch_used_balance ($params);
    }

    public function fetchTotalBalance ($params = array ()) {
        return $this->fetch_total_balance ($params);
    }

    public function filter_by_since_limit ($array, $since = null, $limit = null) {
        $result = array ();
        $array = array_values ($array);
        foreach ($array as $entry)
            if ($entry['timestamp'] > $since)
                $result[] = $entry;
        if ($limit)
            $result = array_slice ($result, 0, $limit);
        return $result;
    }

    public function filterBySinceLimit ($array, $since = null, $limit = null) {
        return $this->filter_by_since_limit ($array, $since, $limit);
    }

    public function parse_trades ($trades, $market = null, $since = null, $limit = null) {
        $array = is_array ($trades) ? array_values ($trades) : array ();
        $result = array ();
        foreach ($array as $trade)
            $result[] = $this->parse_trade ($trade, $market);
        $result = $this->sort_by ($result, 'timestamp');
        $symbol = isset ($market) ? $market['symbol'] : null;
        return $this->filter_by_symbol_since_limit ($result, $symbol, $since, $limit);
    }

    public function parseTrades ($trades, $market = null, $since = null, $limit = null) {
        return $this->parse_trades ($trades, $market, $since, $limit);
    }

    public function parse_orders ($orders, $market = null, $since = null, $limit = null) {
        $array = is_array ($orders) ? array_values ($orders) : array ();
        $result = array ();
        foreach ($array as $order)
            $result[] = $this->parse_order ($order, $market);
        $result = $this->sort_by ($result, 'timestamp');
        $symbol = isset ($market) ? $market['symbol'] : null;
        return $this->filter_by_symbol_since_limit ($result, $symbol, $since, $limit);
    }

    public function parseOrders ($orders, $market = null, $since = null, $limit = null) {
        return $this->parse_orders ($orders, $market, $since, $limit);
    }

    public function filter_by_symbol ($array, $symbol = null) {
        if ($symbol) {
            $grouped = $this->group_by ($array, 'symbol');
            if (is_array ($grouped) && array_key_exists ($symbol, $grouped))
                return $grouped[$symbol];
            return array ();
        }
        return $orders;
    }

    public function filterBySymbol ($orders, $symbol = null) {
        return $this->filter_by_symbol ($orders, $symbol);
    }

    public function filter_by_symbol_since_limit ($array, $symbol = null, $since = null, $limit = null) {
        $array = array_values ($array);
        $symbolIsSet = isset ($symbol);
        $sinceIsSet = isset ($since);
        $array = array_filter ($array, function ($element) use ($symbolIsSet, $symbol, $sinceIsSet, $since) {
            return (($symbolIsSet ? ($element['symbol'] === $symbol)  : true) &&
                    ($sinceIsSet  ? ($element['timestamp'] >= $since) : true));
        });
        return array_slice ($array, 0, isset ($limit) ? $limit : count ($array));
    }

    public function filterBySymbolSinceLimit ($array, $symbol = null, $since = null, $limit = null) {
        return $this->filter_by_symbol_since_limit ($array, $symbol, $since, $limit);
    }

    public function filter_by_array ($objects, $key, $values = null, $indexed = true) {

        $objects = array_values ($objects);

        // return all of them if no $symbols were passed in the first argument
        if ($values === null)
            return $indexed ? $this->index_by ($objects, $key) : $objects;

        $result = array ();
        for ($i = 0; $i < count ($objects); $i++) {
            $value = isset ($objects[$i][$key]) ? $objects[$i][$key] : null;
            if (in_array ($value, $values))
                $result[] = $objects[$i];
        }

        return $indexed ? $this->index_by ($result, $key) : $result;
    }

    public function filterByArray ($objects, $key, $values = null, $indexed = true) {
        return $this->filter_by_array ($objects, $key, $values, $indexed);
    }

    public function fetch_bids_asks ($symbols, $params = array ()) { // stub
        throw new NotSupported ($this->id . ' API does not allow to fetch all prices at once with a single call to fetch_bids_asks () for now');
    }

    public function fetchBidsAsks ($symbols, $params = array ()) {
        return $this->fetch_bids_asks ($symbols, $params);
    }

    public function fetch_tickers ($symbols, $params = array ()) { // stub
        throw new NotSupported ($this->id . ' API does not allow to fetch all tickers at once with a single call to fetch_tickers () for now');
    }

    public function fetchTickers ($symbols, $params = array ()) {
        return $this->fetch_tickers ($symbols, $params);
    }

    public function fetch_order_status ($id, $market = null) {
        $order = $this->fetch_order ($id);
        return $order['id'];
    }

    public function fetchOrderStatus ($id, $market = null) {
        return $this->fetch_order_status ($id);
    }

    public function purge_cached_orders ($before) {
        $this->orders = $this->index_by (array_filter ($this->orders, function ($orders) use ($before) {
            return ($order['status'] === 'open') || ($order['timestamp'] >= $before);
        }), 'id');
        return $this->orders;
    }

    public function purgeCachesOrders ($before) {
        return $this->purge_cached_orders ($before);
    }

    public function fetch_order ($id, $symbol = null, $params = array ()) {
        throw new NotSupported ($this->id . ' fetch_order() not implemented yet');
    }

    public function fetchOrder ($id, $symbol = null, $params = array ()) {
        return $this->fetch_order ($id, $symbol, $params);
    }

    public function fetch_order_trades ($id, $symbol = null, $params = array ()) {
        throw new NotSupported ($this->id . ' fetch_order_trades() not implemented yet');
    }

    public function fetchOrderTrades ($id, $symbol = null, $params = array ()) {
        return $this->fetch_order_trades ($id, $symbol, $params);
    }

    public function fetch_orders ($symbol = null, $since = null, $limit = null, $params = array ()) {
        throw new NotSupported ($this->id . ' fetch_orders() not implemented yet');
    }

    public function fetchOrders ($symbol = null, $since = null, $limit = null, $params = array ()) {
        return $this->fetch_orders ($symbol, $since, $limit, $params);
    }

    public function fetch_open_orders ($symbol = null, $since = null, $limit = null, $params = array ()) {
        throw new NotSupported ($this->id . ' fetch_open_orders() not implemented yet');
    }

    public function fetchOpenOrders ($symbol = null, $since = null, $limit = null, $params = array ()) {
        return $this->fetch_open_orders ($symbol, $since, $limit, $params);
    }

    public function fetch_closed_orders ($symbol = null, $since = null, $limit = null, $params = array ()) {
        throw new NotSupported ($this->id . ' fetch_closed_orders() not implemented yet');
    }

    public function fetchClosedOrders ($symbol = null, $since = null, $limit = null, $params = array ()) {
        return $this->fetch_closed_orders ($symbol, $since, $limit, $params);
    }

    public function fetch_my_trades ($symbol = null, $since = null, $limit = null, $params = array ()) {
        throw new NotSupported ($this->id . ' fetch_my_trades() not implemented yet');
    }

    public function fetchMyTrades ($symbol = null, $since = null, $limit = null, $params = array ()) {
        return $this->fetch_my_trades ($symbol, $since, $limit, $params);
    }

    public function fetch_markets () { // stub
        return $this->markets;
    }

    public function fetchMarkets  () {
        return $this->fetch_markets ();
    }

    public function fetchBalance () {
        return $this->fetch_balance ();
    }

	public function fetch_balance ($params = array ()) {
		throw new NotSupported ($this->id . ' fetch_balance() not implemented yet');
    }

    public function fetchTicker ($symbol, $params = array ()) {
        return $this->fetch_ticker ($symbol, $params);
    }

    public function fetchTrades ($symbol, $since = null, $limit = null, $params = array ()) {
        return $this->fetch_trades ($symbol, $since, $limit, $params);
    }

    public function fetch_ohlcv ($symbol, $timeframe = '1m', $since = null, $limit = null, $params = array ()) {
        if (!$this->has['fetchTrades'])
            throw new NotSupported ($this->$id . ' fetch_ohlcv() not implemented yet');
        $this->load_markets ();
        $trades = $this->fetch_trades ($symbol, $since, $limit, $params);
        return $this->build_ohlcv ($trades, $timeframe, $since, $limit);
    }

    public function fetchOHLCV ($symbol, $timeframe = '1m', $since = null, $limit = null, $params = array ()) {
        return $this->fetch_ohlcv ($symbol, $timeframe, $since, $limit, $params);
    }

    public function edit_limit_buy_order ($id, $symbol, $amount, $price, $params = array ()) {
        return $this->edit_limit_order ($symbol, 'buy', $amount, $price, $params);
    }

    public function edit_limit_sell_order ($id, $symbol, $amount, $price, $params = array ()) {
        return $this->edit_limit_order ($symbol, 'sell', $amount, $price, $params);
    }

    public function edit_limit_order ($id, $symbol, $side, $amount, $price, $params = array ()) {
        return $this->edit_order ($id, $symbol, 'limit', $side, $amount, $price, $params);
    }

    public function cancel_order ($id, $symbol = null, $params = array ()) {
        throw new NotSupported ($this->id . ' cancel_order() not supported or not implemented yet');
    }

    public function edit_order ($id, $symbol, $type, $side, $amount, $price, $params = array ()) {
        if (!$this->enableRateLimit) {
            throw new ExchangeError ($this->id . ' edit_order() requires enableRateLimit = true');
        }
        $this->cancel_order ($id, $symbol, $params);
        return $this->create_order ($symbol, $type, $side, $amount, $price, $params);
    }

    public function cancelOrder ($id, $symbol = null, $params = array ()) {
        return $this->cancel_order ($id, $symbol, $params);
    }

    public function editLimitBuyOrder ($id, $symbol, $amount, $price, $params = array ()) {
        return $this->edit_limit_buy_order ($id, $symbol, $amount, $price, $params);
    }

    public function editLimitSellOrder ($id, $symbol, $amount, $price, $params = array ()) {
        return $this->edit_limit_sell_order ($id, $symbol, $amount, $price, $params);
    }

    public function editLimitOrder ($id, $symbol, $side, $amount, $price, $params = array ()) {
        return $this->edit_limit_order ($id, $symbol, $side, $amount, $price, $params);
    }

    public function editOrder ($id, $symbol, $type, $side, $amount, $price, $params = array ()) {
        return $this->edit_order ($id, $symbol, $type, $side, $amount, $price, $params);
    }

    public function create_order ($symbol, $type, $side, $amount, $price = null, $params = array ()) {
        throw new NotSupported ($this->id . ' create_order() not implemented yet');
    }

    public function create_limit_order ($symbol, $side, $amount, $price, $params = array ()) {
        return $this->create_order ($symbol, 'limit', $side, $amount, $price, $params);
    }

    public function create_market_order ($symbol, $side, $amount, $price, $params = array ()) {
        return $this->create_order ($symbol, 'market', $side, $amount, $price, $params);
    }

    public function create_limit_buy_order ($symbol, $amount, $price, $params = array ()) {
        return $this->create_order ($symbol, 'limit', 'buy',  $amount, $price, $params);
    }

    public function create_limit_sell_order ($symbol, $amount, $price, $params = array ()) {
        return $this->create_order ($symbol, 'limit', 'sell', $amount, $price, $params);
    }

    public function create_market_buy_order ($symbol, $amount, $params = array ()) {
        return $this->create_order ($symbol, 'market', 'buy', $amount, null, $params);
    }

    public function create_market_sell_order ($symbol, $amount, $params = array ()) {
        return $this->create_order ($symbol, 'market', 'sell', $amount, null, $params);
    }

    public function createLimitBuyOrder ($symbol, $amount, $price, $params = array ()) {
        return $this->create_limit_buy_order ($symbol, $amount, $price, $params);
    }

    public function createLimitSellOrder ($symbol, $amount, $price, $params = array ()) {
        return $this->create_limit_sell_order ($symbol, $amount, $price, $params);
    }

    public function createMarketBuyOrder ($symbol, $amount, $params = array ()) {
        return $this->create_market_buy_order ($symbol, $amount, $params);
    }

    public function createMarketSellOrder ($symbol, $amount, $params = array ()) {
        return $this->create_market_sell_order ($symbol, $amount, $params);
    }

    public function calculate_fee ($symbol, $type, $side, $amount, $price, $takerOrMaker = 'taker', $params = array ()) {
        $market = $this->markets[$symbol];
        $rate = $market[$takerOrMaker];
        $cost = floatval ($this->cost_to_precision ($symbol, $amount * $price));
        return array (
            'type' => $takerOrMaker,
            'currency' => $market['quote'],
            'rate' => $rate,
            'cost' => floatval ($this->fee_to_precision ($symbol, $rate * $cost)),
        );
    }

    public function createFee ($symbol, $type, $side, $amount, $price, $fee = 'taker', $params = array ()) {
        return $this->calculate_fee ($symbol, $type, $side, $amount, $price, $fee, $params);
    }

    public static function account () {
        return array (
            'free' => 0.0,
            'used' => 0.0,
            'total' => 0.0,
        );
    }

    public function common_currency_code ($currency) {
        if (!$this->substituteCommonCurrencyCodes)
            return $currency;
        return $this->safe_string($this->commonCurrencies, $currency, $currency);
    }

    public function currency_id ($commonCode) {
        $currencyIds = array ();
        $distinct = is_array ($this->commonCurrencies) ? array_keys ($this->commonCurrencies) : array ();
        for ($i = 0; $i < count ($distinct); $i++) {
            $k = $distinct[$i];
            $currencyIds[$this->commonCurrencies[$k]] = $k;
        }
        return $this->safe_string($currencyIds, $commonCode, $commonCode);
    }

    public function precision_from_string ($string) {
        $parts = explode ('.', preg_replace ('/0+$/', '', $string));
        return (count ($parts) > 1) ? strlen ($parts[1]) : 0;
    }

    public function cost_to_precision ($symbol, $cost) {
        return sprintf ('%.' . $this->markets[$symbol]['precision']['price'] . 'f', floatval ($cost));
    }

    public function costToPrecision ($symbol, $cost) {
        return $this->price_to_precision ($symbol, $cost);
    }

    public function price_to_precision ($symbol, $price) {
        return sprintf ('%.' . $this->markets[$symbol]['precision']['price'] . 'f', floatval ($price));
    }

    public function priceToPrecision ($symbol, $price) {
        return $this->price_to_precision ($symbol, $price);
    }

    public function amount_to_precision ($symbol, $amount) {
        return $this->truncate (floatval ($amount), $this->markets[$symbol]['precision']['amount']);
    }

    public function amount_to_string ($symbol, $amount) {
        return $this->truncate_to_string (floatval ($amount), $this->markets[$symbol]['precision']['amount']);
    }

    public function amount_to_lots ($symbol, $amount) {
        $lot = $this->markets[$symbol]['lot'];
        return $this->amount_to_precision ($symbol, floor (floatval ($amount) / $lot) * $lot);
    }

    public function amountToPrecision ($symbol, $amount) {
        return $this->amount_to_precision ($symbol, $amount);
    }

    public function amountToString ($symbol, $amount) {
        return $this->amount_to_string ($symbol, $amount);
    }

    public function amountToLots ($symbol, $amount) {
        return $this->amount_to_lots ($symbol, $amount);
    }

    public function fee_to_precision ($symbol, $fee) {
        return sprintf ('%.' . $this->markets[$symbol]['precision']['price'] . 'f', floatval ($fee));
    }

    public function feeToPrecision ($symbol, $fee) {
        return $this->fee_to_precision ($symbol, $fee);
    }

    public function commonCurrencyCode ($currency) {
        return $this->common_currency_code ($currency);
    }

    public function currencyId ($commonCode) {
        return $this->currency_id ($commonCode);
    }

    public function currency ($code) {
        return ((gettype ($code) === 'string') &&
                   isset ($this->currencies) &&
                   isset ($this->currencies[$code])) ?
                        $this->currencies[$code] : $code;
    }

    public function find_market ($string) {

        if (!isset ($this->markets))
            throw new ExchangeError ($this->id . ' markets not loaded');

        if (gettype ($string) === 'string') {

            if (isset ($this->markets_by_id[$string]))
                return $this->markets_by_id[$string];

            if (isset ($this->markets[$string]))
                return $this->markets[$string];
        }

        return $string;

    }

    public function find_symbol ($string, $market = null) {

        if (!isset ($market))
            $market = $this->find_market ($string);

        if (gettype ($market) === 'array' && count (array_filter (array_keys ($market), 'is_string')) !== 0)
            return $market['symbol'];

        return $string;
    }

    public function market ($symbol) {

        if (!isset ($this->markets))
            throw new ExchangeError ($this->id . ' markets not loaded');

        if ((gettype ($symbol) === 'string') && isset ($this->markets[$symbol]))
            return $this->markets[$symbol];

        throw new ExchangeError ($this->id . ' does not have market symbol ' . $symbol);
    }

    public function market_ids ($symbols) {
        return array_map (array ($this, 'market_id'), $symbols);
    }

    public function marketIds ($symbols) {
        return $this->market_ids ($symbols);
    }

    public function market_id ($symbol) {
        return (is_array ($market = $this->market ($symbol))) ? $market['id'] : $symbol;
    }

    public function marketId ($symbol) {
        return $this->market_id ($symbol);
    }

    public function __call ($function, $params) {
        if (array_key_exists ($function, $this))
            return call_user_func_array ($this->$function, $params);
        else {
            /* handle errors */
            throw new ExchangeError ($function . ' not found');
        }
    }

    public function __sleep () {
        $return = array_keys (array_filter (get_object_vars ($this), function ($var) {
            return !(is_object ($var) || is_resource ($var) || is_callable ($var));
        }));
        return $return;
    }

    public function __wakeup () {
        $this->curl = curl_init ();
        if ($this->api)
            $this->define_rest_api ($this->api, 'request');
    }

    public function has ($feature) {
        $feature = strtolower ($feature);
        $new_feature_map = array_change_key_case ($this->has, CASE_LOWER);
        if (array_key_exists ($feature, $new_feature_map)) {
            return $new_feature_map[$feature];
        }

        $old_feature_map = array_change_key_case (array_filter (get_object_vars ($this), function ($key) {
            return strpos($key, 'has') !== false && $key !== 'has';
        }, ARRAY_FILTER_USE_KEY), CASE_LOWER);

        $old_feature = "has{$feature}";
        return array_key_exists ($old_feature, $old_feature_map) ? $old_feature_map[$old_feature] : false;
    }

}<|MERGE_RESOLUTION|>--- conflicted
+++ resolved
@@ -1119,54 +1119,6 @@
         return $this->fetch_l2_order_book ($symbol, $limit, $params);
     }
 
-<<<<<<< HEAD
-    public function perform_order_book_request ($symbol, $limit = null, $params = array ()) {
-        throw new NotSupported ($this->id . ' performOrderBookRequest not supported yet');
-    }
-
-    public function performOrderBookRequest ($symbol, $limit = null, $params = array ()) {
-        return $this->perform_order_book_request ($symbol, $limit, $params);
-    }
-
-    public function fetch_order_book ($symbol, $limit = null, $params = array ()) {
-        $orderbook = $this->perform_order_book_request ($symbol, $limit, $params);
-        $keys = $this->order_book_keys ();
-        return $this->parse_order_book($orderbook, $keys);
-    }
-
-    public function fetchOrderBook ($symbol, $limit = null, $params = array ()) {
-        return $this->fetch_order_book ($symbol, $limit, $params);
-    }
-
-    public function order_book_exchange_keys () {
-        return array ();
-    }
-
-    public function orderBookExchangeKeys () {
-        return $this->order_book_exchange_keys ();
-    }
-
-    public function order_book_keys () {
-        $defaultOrderbookExchangeKeys = array (
-            'bids' => 'bids',
-            'asks' => 'asks',
-            'price' => 0,
-            'amount' => 0,
-            'timestamp' => 'timestamp',
-            'nonce' => 'sec',
-            'responseDate' => 'date',
-        );
-        return array_merge ($defaultOrderbookExchangeKeys, $this->order_book_exchange_keys ());
-    }
-
-    public function orderBookKeys () {
-        return $this->order_book_keys ();
-    }
-
-    public function parse_order_book_nonce ($orderbook, $keys) {
-=======
-    // --------------------------Transpiled code--------------------------------
-    
     public function perform_order_book_request ($market, $limit = null, $params = array ()) {
         throw new NotSupported ($this->id . ' performOrderBookRequest not supported yet');
     }
@@ -1180,7 +1132,6 @@
 
     public function parse_order_book_nonce ($orderbook) {
         $keys = $this->orderbookKeys;
->>>>>>> bc2d492e
         $nonce = $this->safe_integer($orderbook, $keys['nonce'], null);
         if ($nonce === null) {
             $nonce = $this->safe_integer($orderbook, $keys['timestamp'], null);
@@ -1188,26 +1139,6 @@
         return $nonce;
     }
 
-<<<<<<< HEAD
-    public function parseOrderBookNonce ($orderbook, $keys) {
-        return $this->parse_order_book_nonce ($orderbook, $keys);
-    }
-
-    public function parse_order_book_timestamp ($orderbook, $keys) {
-        return $this->safe_integer($orderbook, $keys['timestamp'], null);
-    }
-
-    public function parseOrderBookTimestamp ($orderbook, $keys) {
-        return $this->parse_order_book_timestamp ($orderbook, $keys);
-    }
-
-    public function parse_httpresponse_date ($keys) {
-        $responseDate = null;
-        $headerAttributes = is_array ($this->last_response_headers) ? $this->last_response_headers : array ();
-        foreach ($headerAttributes as $key => $value) {
-            if (strtolower ($key) === $keys['responseDate']) {
-                $responseDate = $this->parse_date ($this->last_response_headers[$key]);
-=======
     public function parse_order_book_timestamp ($orderbook) {
         $keys = $this->orderbookKeys;
         return $this->safe_integer($orderbook, $keys['timestamp'], null);
@@ -1221,35 +1152,17 @@
             $key = $headerAttributes[$i];
             if (strtolower ($key) === $keys['responseDate']) {
                 $responseDate = $this->parse_date($this->last_response_headers[$key]);
->>>>>>> bc2d492e
             }
         }
         return $responseDate;
     }
 
-<<<<<<< HEAD
-    public function parseHttpresponseDate ($keys) {
-        return $this->parse_httpresponse_date ($keys);
-    }
-
-=======
->>>>>>> bc2d492e
     public function parse_bid_ask ($bidask, $priceKey = 0, $amountKey = 1) {
         $price = floatval ($bidask[$priceKey]);
         $amount = floatval ($bidask[$amountKey]);
         return array ( $price, $amount );
     }
 
-<<<<<<< HEAD
-    public function parseBidAsk ($bidasks, $priceKey = 0, $amountKey = 1) {
-        return $this->parse_bid_ask ($bidasks, $priceKey, $amountKey);
-    }
-
-    public function parse_bids_asks ($bidasks, $keys) {
-        $orders = is_array ($bidasks) ? $bidasks : array ();
-        $parsedOrders = array ();
-        foreach ($orders as $order) {
-=======
     public function parse_bids_asks ($bidasks) {
         $keys = $this->orderbookKeys;
         $orders = array ();
@@ -1261,46 +1174,12 @@
         for ($i = 0; $i < count ($orderKeys); $i++) {
             $orderKey = $orderKeys[$i];
             $order = $orders[$orderKey];
->>>>>>> bc2d492e
             $parsedBidask = $this->parse_bid_ask($order, $keys['price'], $keys['amount']);
             $parsedOrders[] = $parsedBidask;
         }
         return $parsedOrders;
     }
 
-<<<<<<< HEAD
-    public function parseBidsAsks ($bidasks, $keys) {
-        return $this->parse_bids_asks ($bidasks, $keys);
-    }
-
-    public function parse_order_book_orders ($orderbook, $keys) {
-        $bids = (is_array ($orderbook) && array_key_exists ($keys['bids'], $orderbook)) ? $this->parse_bids_asks($orderbook[$keys['bids']], $keys) : array ();
-        $asks = (is_array ($orderbook) && array_key_exists ($keys['asks'], $orderbook)) ? $this->parse_bids_asks($orderbook[$keys['asks']], $keys) : array ();
-        return array (
-            'bids' => $bids,
-            'asks' => $asks,
-        );
-    }
-
-    public function parseOrderBookOrders ($orderbook, $keys) {
-        return $this->parse_order_book_orders ($orderbook, $keys);
-    }
-
-    public function parse_order_book ($orderbook, $keys) {
-        $timestamp = $this->parse_order_book_timestamp ($orderbook, $keys);
-        if ($timestamp === null) {
-            $timestamp = $this->parse_httpresponse_date ($keys);
-        }
-        $datetime = $this->iso8601 ($timestamp);
-        $orders = $this->parse_order_book_orders ($orderbook, $keys);
-        $nonce = $this->parse_order_book_nonce ($orderbook, $keys);
-        return array (
-            'bids' => $this->sort_by ($orders['bids'], 0, true),
-            'asks' => $this->sort_by ($orders['asks'], 0),
-            'timestamp' => $timestamp,
-            'datetime' => $datetime,
-            'nonce' => $nonce,
-=======
     public function parse_order_book_orders ($orderbook) {
         $keys = $this->orderbookKeys;
         $bids = (is_array ($orderbook) && array_key_exists ($keys['bids'], $orderbook)) ? $this->parse_bids_asks($orderbook[$keys['bids']], $keys) : array ();
@@ -1333,64 +1212,58 @@
         }
         $datetime = $this->iso8601 ($timestamp);
         $orders = $this->parse_order_book_orders ($orderbook);
-        $nonse = $this->parse_order_book_nonce ($orderbook);
+        $nonce = $this->parse_order_book_nonce ($orderbook);
         return array (
             'bids' => $this->sort_by($orders['bids'], 0, true),
             'asks' => $this->sort_by($orders['asks'], 0),
             'timestamp' => $timestamp,
             'datetime' => $datetime,
-            'nonce' => $nonse,
->>>>>>> bc2d492e
+            'nonce' => $nonce,
             'info' => $orderbook,
         );
     }
 
-<<<<<<< HEAD
+    // TODO: fix/remove references to $keys below...
+
+    public function performOrderBookRequest ($symbol, $limit = null, $params = array ()) {
+        return $this->perform_order_book_request ($symbol, $limit, $params);
+    }
+
+    public function fetchOrderBook ($symbol, $limit = null, $params = array ()) {
+        return $this->fetch_order_book ($symbol, $limit, $params);
+    }
+
+    public function parseOrderBookNonce ($orderbook, $keys) {
+        return $this->parse_order_book_nonce ($orderbook, $keys);
+    }
+
+    public function parseOrderBookTimestamp ($orderbook, $keys) {
+        return $this->parse_order_book_timestamp ($orderbook, $keys);
+    }
+
+    public function parseHttpresponseDate ($keys) {
+        return $this->parse_httpresponse_date ($keys);
+    }
+
+    public function parseBidAsk ($bidasks, $priceKey = 0, $amountKey = 1) {
+        return $this->parse_bid_ask ($bidasks, $priceKey, $amountKey);
+    }
+
+    public function parseBidsAsks ($bidasks, $keys) {
+        return $this->parse_bids_asks ($bidasks, $keys);
+    }
+
+    public function parseOrderBookOrders ($orderbook, $keys) {
+        return $this->parse_order_book_orders ($orderbook, $keys);
+    }
+
+    public function parseOrderBookResponce ($response, $market, $limit, $params) {
+        return $this->parse_order_book_response ($response, $market, $limit, $params);
+    }
+
     public function parseOrderBook ($orderbook, $keys) {
         return $this->parse_order_book ($orderbook, $keys);
-=======
-    public function performOrderBookRequest ($symbol, $limit = null, $params = array ()) {
-        return $this->perform_order_book_request ($symbol, $limit, $params);
-    }
-
-    public function fetchOrderBook ($symbol, $limit = null, $params = array ()) {
-        return $this->fetch_order_book ($symbol, $limit, $params);
-    }
-
-    public function parseOrderBookNonce ($orderbook, $keys) {
-        return $this->parse_order_book_nonce ($orderbook, $keys);
-    }
-
-    public function parseOrderBookTimestamp ($orderbook, $keys) {
-        return $this->parse_order_book_timestamp ($orderbook, $keys);
->>>>>>> bc2d492e
-    }
-
-    public function parseHttpresponseDate ($keys) {
-        return $this->parse_httpresponse_date ($keys);
-    }
-
-    public function parseBidAsk ($bidasks, $priceKey = 0, $amountKey = 1) {
-        return $this->parse_bid_ask ($bidasks, $priceKey, $amountKey);
-    }
-
-    public function parseBidsAsks ($bidasks, $keys) {
-        return $this->parse_bids_asks ($bidasks, $keys);
-    }
-
-    public function parseOrderBookOrders ($orderbook, $keys) {
-        return $this->parse_order_book_orders ($orderbook, $keys);
-    }
-
-    public function parseOrderBookResponce ($response, $market, $limit, $params) {
-        return $this->parse_order_book_response ($response, $market, $limit, $params);
-    }
-    
-    public function parseOrderBook ($orderbook, $keys) {
-        return $this->parse_order_book ($orderbook, $keys);
-    }
-
-    // -----------------------End of transpiled code----------------------------
+    }
 
     public function parse_balance ($balance) {
         $currencies = array_keys ($this->omit ($balance, 'info'));
