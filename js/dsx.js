--- conflicted
+++ resolved
@@ -211,13 +211,8 @@
         }
         // dsx average is inverted, liqui average is not
         let average = this.safeFloat (ticker, 'avg');
-<<<<<<< HEAD
-        if (average !== undefined)
-            if (average > 0)
-=======
         if (average !== undefined) {
             if (average > 0) {
->>>>>>> 77cffd12
                 average = 1 / average;
             }
         }
