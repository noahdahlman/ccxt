'use strict';

//  ---------------------------------------------------------------------------

const Exchange = require ('./base/Exchange');
const { AccountSuspended, BadRequest, BadResponse, NetworkError, DDoSProtection, AuthenticationError, PermissionDenied, ArgumentsRequired, ExchangeError, InsufficientFunds, InvalidOrder, InvalidNonce, OrderNotFound } = require ('./base/errors');

//  ---------------------------------------------------------------------------

module.exports = class digifinex extends Exchange {
    describe () {
        return this.deepExtend (super.describe (), {
            'id': 'digifinex',
            'name': 'DigiFinex',
            'countries': [ 'SG' ],
            'version': 'v3',
            'rateLimit': 900, // 300 for posts
            'has': {
                'cancelOrder': true,
                'cancelOrders': true,
                'createOrder': true,
                'fetchBalance': true,
                'fetchLedger': true,
                'fetchMarkets': true,
                'fetchMyTrades': true,
                'fetchOHLCV': true,
                'fetchOpenOrders': true,
                'fetchOrder': true,
                'fetchOrderBook': true,
                'fetchOrders': true,
                'fetchStatus': true,
                'fetchTicker': true,
                'fetchTickers': true,
                'fetchTime': true,
                'fetchTrades': true,
            },
            'timeframes': {
                '1m': '1',
                '5m': '5',
                '15m': '15',
                '30m': '30',
                '1h': '60',
                '4h': '240',
                '12h': '720',
                '1d': '1D',
                '1w': '1W',
            },
            'urls': {
                'logo': 'https://user-images.githubusercontent.com/51840849/87443315-01283a00-c5fe-11ea-8628-c2a0feaf07ac.jpg',
                'api': 'https://openapi.digifinex.com',
                'www': 'https://www.digifinex.com',
                'doc': [
                    'https://docs.digifinex.com',
                ],
                'fees': 'https://digifinex.zendesk.com/hc/en-us/articles/360000328422-Fee-Structure-on-DigiFinex',
                'referral': 'https://www.digifinex.com/en-ww/from/DhOzBg/3798****5114',
            },
            'api': {
                'v2': {
                    'get': [
                        'ticker',
                    ],
                },
                'public': {
                    'get': [
                        '{market}/symbols',
                        'kline',
                        'margin/currencies',
                        'margin/symbols',
                        'markets', // undocumented
                        'order_book',
                        'ping',
                        'spot/symbols',
                        'time',
                        'trades',
                        'trades/symbols',
                    ],
                },
                'private': {
                    'get': [
                        '{market}/financelog',
                        '{market}/mytrades',
                        '{market}/order',
                        '{market}/order/current',
                        '{market}/order/history',
                        'margin/assets',
                        'margin/financelog',
                        'margin/mytrades',
                        'margin/order',
                        'margin/order/current',
                        'margin/order/history',
                        'margin/positions',
                        'otc/financelog',
                        'spot/assets',
                        'spot/financelog',
                        'spot/mytrades',
                        'spot/order',
                        'spot/order/current',
                        'spot/order/history',
                    ],
                    'post': [
                        '{market}/order/cancel',
                        '{market}/order/new',
                        'margin/order/cancel',
                        'margin/order/new',
                        'margin/position/close',
                        'spot/order/cancel',
                        'spot/order/new',
                        'transfer',
                    ],
                },
            },
            'fees': {
                'trading': {
                    'tierBased': false,
                    'percentage': true,
                    'maker': 0.002,
                    'taker': 0.002,
                },
            },
            'exceptions': {
                'exact': {
                    '10001': [ BadRequest, "Wrong request method, please check it's a GET ot POST request" ],
                    '10002': [ AuthenticationError, 'Invalid ApiKey' ],
                    '10003': [ AuthenticationError, "Sign doesn't match" ],
                    '10004': [ BadRequest, 'Illegal request parameters' ],
                    '10005': [ DDoSProtection, 'Request frequency exceeds the limit' ],
                    '10006': [ PermissionDenied, 'Unauthorized to execute this request' ],
                    '10007': [ PermissionDenied, 'IP address Unauthorized' ],
                    '10008': [ InvalidNonce, 'Timestamp for this request is invalid, timestamp must within 1 minute' ],
                    '10009': [ NetworkError, 'Unexist endpoint, please check endpoint URL' ],
                    '10011': [ AccountSuspended, 'ApiKey expired. Please go to client side to re-create an ApiKey' ],
                    '20001': [ PermissionDenied, 'Trade is not open for this trading pair' ],
                    '20002': [ PermissionDenied, 'Trade of this trading pair is suspended' ],
                    '20003': [ InvalidOrder, 'Invalid price or amount' ],
                    '20007': [ InvalidOrder, 'Price precision error' ],
                    '20008': [ InvalidOrder, 'Amount precision error' ],
                    '20009': [ InvalidOrder, 'Amount is less than the minimum requirement' ],
                    '20010': [ InvalidOrder, 'Cash Amount is less than the minimum requirement' ],
                    '20011': [ InsufficientFunds, 'Insufficient balance' ],
                    '20012': [ BadRequest, 'Invalid trade type, valid value: buy/sell)' ],
                    '20013': [ InvalidOrder, 'No order info found' ],
                    '20014': [ BadRequest, 'Invalid date, Valid format: 2018-07-25)' ],
                    '20015': [ BadRequest, 'Date exceeds the limit' ],
                    '20018': [ PermissionDenied, 'Your trading rights have been banned by the system' ],
                    '20019': [ BadRequest, 'Wrong trading pair symbol. Correct format:"usdt_btc". Quote asset is in the front' ],
                    '20020': [ DDoSProtection, "You have violated the API operation trading rules and temporarily forbid trading. At present, we have certain restrictions on the user's transaction rate and withdrawal rate." ],
                    '50000': [ ExchangeError, 'Exception error' ],
                },
                'broad': {
                },
            },
            'options': {
                'defaultType': 'spot',
                'types': [ 'spot', 'margin', 'otc' ],
            },
            'commonCurrencies': {
                'BHT': 'Black House Test',
            },
        });
    }

    async fetchMarkets (params = {}) {
        const options = this.safeValue (this.options, 'fetchMarkets', {});
        const method = this.safeString (options, 'method', 'fetch_markets_v2');
        return await this[method] (params);
    }

    async fetchMarketsV2 (params = {}) {
        const response = await this.publicGetTradesSymbols (params);
        //
        //     {
        //         "symbol_list":[
        //             {
        //                 "order_types":["LIMIT","MARKET"],
        //                 "quote_asset":"USDT",
        //                 "minimum_value":2,
        //                 "amount_precision":4,
        //                 "status":"TRADING",
        //                 "minimum_amount":0.0001,
        //                 "symbol":"BTC_USDT",
        //                 "is_allow":1,
        //                 "zone":"MAIN",
        //                 "base_asset":"BTC",
        //                 "price_precision":2
        //             }
        //         ],
        //         "code":0
        //     }
        //
        const markets = this.safeValue (response, 'symbol_list', []);
        const result = [];
        for (let i = 0; i < markets.length; i++) {
            const market = markets[i];
            const id = this.safeString (market, 'symbol');
            const baseId = this.safeString (market, 'base_asset');
            const quoteId = this.safeString (market, 'quote_asset');
            const base = this.safeCurrencyCode (baseId);
            const quote = this.safeCurrencyCode (quoteId);
            const symbol = base + '/' + quote;
            const precision = {
                'amount': this.safeInteger (market, 'amount_precision'),
                'price': this.safeInteger (market, 'price_precision'),
            };
            const limits = {
                'amount': {
                    'min': this.safeFloat (market, 'minimum_amount'),
                    'max': undefined,
                },
                'price': {
                    'min': undefined,
                    'max': undefined,
                },
                'cost': {
                    'min': this.safeFloat (market, 'minimum_value'),
                    'max': undefined,
                },
            };
            //
            // The status is documented in the exchange API docs as follows:
            // TRADING, HALT (delisted), BREAK (trading paused)
            // https://docs.digifinex.vip/en-ww/v3/#/public/spot/symbols
            // However, all spot markets actually have status === 'HALT'
            // despite that they appear to be active on the exchange website.
            // Apparently, we can't trust this status.
            // const status = this.safeString (market, 'status');
            // const active = (status === 'TRADING');
            //
            const isAllowed = this.safeValue (market, 'is_allow', 1);
            const active = isAllowed ? true : false;
            const type = 'spot';
            const spot = (type === 'spot');
            const margin = (type === 'margin');
            result.push ({
                'id': id,
                'symbol': symbol,
                'base': base,
                'quote': quote,
                'baseId': baseId,
                'quoteId': quoteId,
                'active': active,
                'type': type,
                'spot': spot,
                'margin': margin,
                'precision': precision,
                'limits': limits,
                'info': market,
            });
        }
        return result;
    }

    async fetchMarketsV1 (params = {}) {
        const response = await this.publicGetMarkets (params);
        //
        //     {
        //         "data": [
        //             {
        //                 "volume_precision":4,
        //                 "price_precision":2,
        //                 "market":"btc_usdt",
        //                 "min_amount":2,
        //                 "min_volume":0.0001
        //             },
        //         ],
        //         "date":1564507456,
        //         "code":0
        //     }
        //
        const markets = this.safeValue (response, 'data', []);
        const result = [];
        for (let i = 0; i < markets.length; i++) {
            const market = markets[i];
            const id = this.safeString (market, 'market');
            const [ baseId, quoteId ] = id.split ('_');
            const base = this.safeCurrencyCode (baseId);
            const quote = this.safeCurrencyCode (quoteId);
            const symbol = base + '/' + quote;
            const precision = {
                'amount': this.safeInteger (market, 'volume_precision'),
                'price': this.safeInteger (market, 'price_precision'),
            };
            const limits = {
                'amount': {
                    'min': this.safeFloat (market, 'min_volume'),
                    'max': undefined,
                },
                'price': {
                    'min': undefined,
                    'max': undefined,
                },
                'cost': {
                    'min': this.safeFloat (market, 'min_amount'),
                    'max': undefined,
                },
            };
            const active = undefined;
            result.push ({
                'id': id,
                'symbol': symbol,
                'base': base,
                'quote': quote,
                'baseId': baseId,
                'quoteId': quoteId,
                'active': active,
                'precision': precision,
                'limits': limits,
                'info': market,
            });
        }
        return result;
    }

    async fetchBalance (params = {}) {
        const defaultType = this.safeString (this.options, 'defaultType', 'spot');
        const type = this.safeString (params, 'type', defaultType);
        params = this.omit (params, 'type');
        const method = 'privateGet' + this.capitalize (type) + 'Assets';
        const response = await this[method] (params);
        //
        //     {
        //         "code": 0,
        //         "list": [
        //             {
        //                 "currency": "BTC",
        //                 "free": 4723846.89208129,
        //                 "total": 0
        //             }
        //         ]
        //     }
        const balances = this.safeValue (response, 'list', []);
        const result = { 'info': response };
        for (let i = 0; i < balances.length; i++) {
            const balance = balances[i];
            const currencyId = this.safeString (balance, 'currency');
            const code = this.safeCurrencyCode (currencyId);
            const account = this.account ();
            account['used'] = this.safeFloat (balance, 'frozen');
            account['free'] = this.safeFloat (balance, 'free');
            account['total'] = this.safeFloat (balance, 'total');
            result[code] = account;
        }
        return this.parseBalance (result);
    }

    async fetchOrderBook (symbol, limit = undefined, params = {}) {
        await this.loadMarkets ();
        const market = this.market (symbol);
        const request = {
            'symbol': market['id'],
        };
        if (limit !== undefined) {
            request['limit'] = limit; // default 10, max 150
        }
        const response = await this.publicGetOrderBook (this.extend (request, params));
        //
        //     {
        //         "bids": [
        //             [9605.77,0.0016],
        //             [9605.46,0.0003],
        //             [9602.04,0.0127],
        //         ],
        //         "asks": [
        //             [9627.22,0.025803],
        //             [9627.12,0.168543],
        //             [9626.52,0.0011529],
        //         ],
        //         "date":1564509499,
        //         "code":0
        //     }
        //
        const timestamp = this.safeTimestamp (response, 'date');
        return this.parseOrderBook (response, timestamp);
    }

    async fetchTickers (symbols = undefined, params = {}) {
        const apiKey = this.safeValue (params, 'apiKey', this.apiKey);
        if (!apiKey) {
            throw new ArgumentsRequired (this.id + ' fetchTicker is a private v2 endpoint that requires an `exchange.apiKey` credential or an `apiKey` extra parameter');
        }
        await this.loadMarkets ();
        const request = {
            'apiKey': apiKey,
        };
        const response = await this.v2GetTicker (this.extend (request, params));
        //
        //     {
        //         "ticker":{
        //             "btc_eth":{
        //                 "last":0.021957,
        //                 "base_vol":2249.3521732227,
        //                 "change":-0.6,
        //                 "vol":102443.5111,
        //                 "sell":0.021978,
        //                 "low":0.021791,
        //                 "buy":0.021946,
        //                 "high":0.022266
        //             }
        //         },
        //         "date":1564518452,
        //         "code":0
        //     }
        //
        const result = {};
        const tickers = this.safeValue (response, 'ticker', {});
        const date = this.safeInteger (response, 'date');
        const reversedMarketIds = Object.keys (tickers);
        for (let i = 0; i < reversedMarketIds.length; i++) {
            const reversedMarketId = reversedMarketIds[i];
            const ticker = this.extend ({
                'date': date,
            }, tickers[reversedMarketId]);
            const [ quoteId, baseId ] = reversedMarketId.split ('_');
            const marketId = baseId + '_' + quoteId;
            let market = undefined;
            let symbol = undefined;
            if (marketId in this.markets_by_id) {
                market = this.markets_by_id[marketId];
                symbol = market['symbol'];
            } else {
                const base = this.safeCurrencyCode (baseId);
                const quote = this.safeCurrencyCode (quoteId);
                symbol = base + '/' + quote;
            }
            result[symbol] = this.parseTicker (ticker, market);
        }
        return result;
    }

    async fetchTicker (symbol, params = {}) {
        const apiKey = this.safeValue (params, 'apiKey', this.apiKey);
        if (!apiKey) {
            throw new ArgumentsRequired (this.id + ' fetchTicker is a private v2 endpoint that requires an `exchange.apiKey` credential or an `apiKey` extra parameter');
        }
        await this.loadMarkets ();
        const market = this.market (symbol);
        // reversed base/quote in v2
        const marketId = market['quoteId'] + '_' + market['baseId'];
        const request = {
            'symbol': marketId,
            'apiKey': apiKey,
        };
        const response = await this.v2GetTicker (this.extend (request, params));
        //
        //     {
        //         "ticker":{
        //             "btc_eth":{
        //                 "last":0.021957,
        //                 "base_vol":2249.3521732227,
        //                 "change":-0.6,
        //                 "vol":102443.5111,
        //                 "sell":0.021978,
        //                 "low":0.021791,
        //                 "buy":0.021946,
        //                 "high":0.022266
        //             }
        //         },
        //         "date":1564518452,
        //         "code":0
        //     }
        //
        const date = this.safeInteger (response, 'date');
        const ticker = this.safeValue (response, 'ticker', {});
        let result = this.safeValue (ticker, marketId, {});
        result = this.extend ({ 'date': date }, result);
        return this.parseTicker (result, market);
    }

    parseTicker (ticker, market = undefined) {
        //
        // fetchTicker, fetchTickers
        //
        //     {
        //         "last":0.021957,
        //         "base_vol":2249.3521732227,
        //         "change":-0.6,
        //         "vol":102443.5111,
        //         "sell":0.021978,
        //         "low":0.021791,
        //         "buy":0.021946,
        //         "high":0.022266,
        //         "date"1564518452, // injected from fetchTicker/fetchTickers
        //     }
        //
        let symbol = undefined;
        if (market !== undefined) {
            symbol = market['symbol'];
        }
        const timestamp = this.safeTimestamp (ticker, 'date');
        const last = this.safeFloat (ticker, 'last');
        const percentage = this.safeFloat (ticker, 'change');
        return {
            'symbol': symbol,
            'timestamp': timestamp,
            'datetime': this.iso8601 (timestamp),
            'high': this.safeFloat (ticker, 'high'),
            'low': this.safeFloat (ticker, 'low'),
            'bid': this.safeFloat (ticker, 'buy'),
            'bidVolume': undefined,
            'ask': this.safeFloat (ticker, 'sell'),
            'askVolume': undefined,
            'vwap': undefined,
            'open': undefined,
            'close': last,
            'last': last,
            'previousClose': undefined,
            'change': undefined,
            'percentage': percentage,
            'average': undefined,
            'baseVolume': this.safeFloat (ticker, 'vol'),
            'quoteVolume': this.safeFloat (ticker, 'base_vol'),
            'info': ticker,
        };
    }

    parseTrade (trade, market = undefined) {
        //
        // fetchTrades (public)
        //
        //     {
        //         "date":1564520003,
        //         "id":1596149203,
        //         "amount":0.7073,
        //         "type":"buy",
        //         "price":0.02193,
        //     }
        //
        // fetchMyTrades (private)
        //
        //     {
        //         "symbol": "BTC_USDT",
        //         "order_id": "6707cbdcda0edfaa7f4ab509e4cbf966",
        //         "id": 28457,
        //         "price": 0.1,
        //         "amount": 0,
        //         "fee": 0.096,
        //         "fee_currency": "USDT",
        //         "timestamp": 1499865549,
        //         "side": "buy",
        //         "is_maker": true
        //     }
        //
        const id = this.safeString (trade, 'id');
        const orderId = this.safeString (trade, 'order_id');
        const timestamp = this.safeTimestamp2 (trade, 'date', 'timestamp');
        const side = this.safeString2 (trade, 'type', 'side');
        const price = this.safeFloat (trade, 'price');
        const amount = this.safeFloat (trade, 'amount');
        let cost = undefined;
        if (price !== undefined) {
            if (amount !== undefined) {
                cost = price * amount;
            }
        }
        let symbol = undefined;
        const marketId = this.safeString (trade, 'symbol');
        if (marketId !== undefined) {
            if (marketId in this.markets_by_id) {
                market = this.markets_by_id[marketId];
                symbol = market['symbol'];
            } else {
                const [ baseId, quoteId ] = marketId.split ('_');
                const base = this.safeCurrencyCode (baseId);
                const quote = this.safeCurrencyCode (quoteId);
                symbol = base + '/' + quote;
            }
        }
        if (symbol === undefined) {
            if (market !== undefined) {
                symbol = market['symbol'];
            }
        }
        const takerOrMaker = this.safeValue (trade, 'is_maker');
        const feeCost = this.safeFloat (trade, 'fee');
        let fee = undefined;
        if (feeCost !== undefined) {
            const feeCurrencyId = this.safeString (trade, 'fee_currency');
            const feeCurrencyCode = this.safeCurrencyCode (feeCurrencyId);
            fee = {
                'cost': feeCost,
                'currency': feeCurrencyCode,
            };
        }
        return {
            'id': id,
            'info': trade,
            'timestamp': timestamp,
            'datetime': this.iso8601 (timestamp),
            'symbol': symbol,
            'type': undefined,
            'order': orderId,
            'side': side,
            'price': price,
            'amount': amount,
            'cost': cost,
            'takerOrMaker': takerOrMaker,
            'fee': fee,
        };
    }

    async fetchTime (params = {}) {
        const response = await this.publicGetTime (params);
        //
        //     {
        //         "server_time": 1589873762,
        //         "code": 0
        //     }
        //
        return this.safeTimestamp (response, 'server_time');
    }

    async fetchStatus (params = {}) {
        await this.publicGetPing (params);
        //
        //     {
        //         "msg": "pong",
        //         "code": 0
        //     }
        //
        this.status = this.extend (this.status, {
            'status': 'ok',
            'updated': this.milliseconds (),
        });
        return this.status;
    }

    async fetchTrades (symbol, since = undefined, limit = undefined, params = {}) {
        await this.loadMarkets ();
        const market = this.market (symbol);
        const request = {
            'symbol': market['id'],
        };
        if (limit !== undefined) {
            request['limit'] = limit; // default 100, max 500
        }
        const response = await this.publicGetTrades (this.extend (request, params));
        //
        //     {
        //         "data":[
        //             {
        //                 "date":1564520003,
        //                 "id":1596149203,
        //                 "amount":0.7073,
        //                 "type":"buy",
        //                 "price":0.02193,
        //             },
        //             {
        //                 "date":1564520002,
        //                 "id":1596149165,
        //                 "amount":0.3232,
        //                 "type":"sell",
        //                 "price":0.021927,
        //             },
        //         ],
        //         "code": 0,
        //         "date": 1564520003,
        //     }
        //
        const data = this.safeValue (response, 'data', []);
        return this.parseTrades (data, market, since, limit);
    }

<<<<<<< HEAD
    parseOHLCV (ohlcv, market = undefined, timeframe = '1m', since = undefined, limit = undefined) {
=======
    parseOHLCV (ohlcv, market = undefined) {
>>>>>>> e73c37f7
        //
        //     [
        //         1556712900,
        //         2205.899,
        //         0.029967,
        //         0.02997,
        //         0.029871,
        //         0.029927
        //     ]
        //
        return [
            this.safeTimestamp (ohlcv, 0),
            this.safeFloat (ohlcv, 5), // open
            this.safeFloat (ohlcv, 3), // high
            this.safeFloat (ohlcv, 4), // low
            this.safeFloat (ohlcv, 2), // close
            this.safeFloat (ohlcv, 1), // volume
        ];
    }

    async fetchOHLCV (symbol, timeframe = '1m', since = undefined, limit = undefined, params = {}) {
        await this.loadMarkets ();
        const market = this.market (symbol);
        const request = {
            'symbol': market['id'],
            'period': this.timeframes[timeframe],
            // 'start_time': 1564520003, // starting timestamp, 200 candles before end_time by default
            // 'end_time': 1564520003, // ending timestamp, current timestamp by default
        };
        if (since !== undefined) {
            const startTime = parseInt (since / 1000);
            request['start_time'] = startTime;
            if (limit !== undefined) {
                const duration = this.parseTimeframe (timeframe);
                request['end_time'] = this.sum (startTime, limit * duration);
            }
        } else if (limit !== undefined) {
            const endTime = this.seconds ();
            const duration = this.parseTimeframe (timeframe);
            request['startTime'] = this.sum (endTime, -limit * duration);
        }
        const response = await this.publicGetKline (this.extend (request, params));
        //
        //     {
        //         "code":0,
        //         "data":[
        //             [1556712900,2205.899,0.029967,0.02997,0.029871,0.029927],
        //             [1556713800,1912.9174,0.029992,0.030014,0.029955,0.02996],
        //             [1556714700,1556.4795,0.029974,0.030019,0.029969,0.02999],
        //         ]
        //     }
        //
        const data = this.safeValue (response, 'data', []);
        return this.parseOHLCVs (data, market);
    }

    async createOrder (symbol, type, side, amount, price = undefined, params = {}) {
        await this.loadMarkets ();
        const market = this.market (symbol);
        const defaultType = this.safeString (this.options, 'defaultType', 'spot');
        const orderType = this.safeString (params, 'type', defaultType);
        params = this.omit (params, 'type');
        const request = {
            'market': orderType,
            'symbol': market['id'],
            'amount': this.amountToPrecision (symbol, amount),
            // 'post_only': 0, // 0 by default, if set to 1 the order will be canceled if it can be executed immediately, making sure there will be no market taking
        };
        let suffix = '';
        if (type === 'market') {
            suffix = '_market';
        } else {
            request['price'] = this.priceToPrecision (symbol, price);
        }
        request['type'] = side + suffix;
        const response = await this.privatePostMarketOrderNew (this.extend (request, params));
        //
        //     {
        //         "code": 0,
        //         "order_id": "198361cecdc65f9c8c9bb2fa68faec40"
        //     }
        //
        const result = this.parseOrder (response, market);
        return this.extend (result, {
            'symbol': symbol,
            'side': side,
            'type': type,
            'amount': amount,
            'price': price,
        });
    }

    async cancelOrder (id, symbol = undefined, params = {}) {
        await this.loadMarkets ();
        const defaultType = this.safeString (this.options, 'defaultType', 'spot');
        const orderType = this.safeString (params, 'type', defaultType);
        params = this.omit (params, 'type');
        const request = {
            'market': orderType,
            'order_id': id,
        };
        const response = await this.privatePostMarketOrderCancel (this.extend (request, params));
        //
        //     {
        //         "code": 0,
        //         "success": [
        //             "198361cecdc65f9c8c9bb2fa68faec40",
        //             "3fb0d98e51c18954f10d439a9cf57de0"
        //         ],
        //         "error": [
        //             "78a7104e3c65cc0c5a212a53e76d0205"
        //         ]
        //     }
        //
        const canceledOrders = this.safeValue (response, 'success', []);
        const numCanceledOrders = canceledOrders.length;
        if (numCanceledOrders !== 1) {
            throw new OrderNotFound (this.id + ' cancelOrder ' + id + ' not found');
        }
        return response;
    }

    async cancelOrders (ids, symbol = undefined, params = {}) {
        await this.loadMarkets ();
        const defaultType = this.safeString (this.options, 'defaultType', 'spot');
        const orderType = this.safeString (params, 'type', defaultType);
        params = this.omit (params, 'type');
        const request = {
            'market': orderType,
            'order_id': ids.join (','),
        };
        const response = await this.privatePostCancelOrder (this.extend (request, params));
        //
        //     {
        //         "code": 0,
        //         "success": [
        //             "198361cecdc65f9c8c9bb2fa68faec40",
        //             "3fb0d98e51c18954f10d439a9cf57de0"
        //         ],
        //         "error": [
        //             "78a7104e3c65cc0c5a212a53e76d0205"
        //         ]
        //     }
        //
        const canceledOrders = this.safeValue (response, 'success', []);
        const numCanceledOrders = canceledOrders.length;
        if (numCanceledOrders < 1) {
            throw new OrderNotFound (this.id + ' cancelOrders error');
        }
        return response;
    }

    parseOrderStatus (status) {
        const statuses = {
            '0': 'open',
            '1': 'open', // partially filled
            '2': 'closed',
            '3': 'canceled',
            '4': 'canceled', // partially filled and canceled
        };
        return this.safeString (statuses, status, status);
    }

    parseOrder (order, market = undefined) {
        //
        // createOrder
        //
        //     {
        //         "code": 0,
        //         "order_id": "198361cecdc65f9c8c9bb2fa68faec40"
        //     }
        //
        // fetchOrder, fetchOpenOrders, fetchOrders
        //
        //     {
        //         "symbol": "BTC_USDT",
        //         "order_id": "dd3164b333a4afa9d5730bb87f6db8b3",
        //         "created_date": 1562303547,
        //         "finished_date": 0,
        //         "price": 0.1,
        //         "amount": 1,
        //         "cash_amount": 1,
        //         "executed_amount": 0,
        //         "avg_price": 0,
        //         "status": 1,
        //         "type": "buy",
        //         "kind": "margin"
        //     }
        //
        const id = this.safeString (order, 'order_id');
        const timestamp = this.safeTimestamp (order, 'created_date');
        const lastTradeTimestamp = this.safeTimestamp (order, 'finished_date');
        let side = this.safeString (order, 'type');
        let type = undefined;
        if (side !== undefined) {
            const parts = side.split ('_');
            const numParts = parts.length;
            if (numParts > 1) {
                side = parts[0];
                type = parts[1];
            } else {
                type = 'limit';
            }
        }
        const status = this.parseOrderStatus (this.safeString (order, 'status'));
        if (market === undefined) {
            const exchange = order['symbol'].toUpperCase ();
            if (exchange in this.markets_by_id) {
                market = this.markets_by_id[exchange];
            }
        }
        let symbol = undefined;
        const marketId = this.safeString (order, 'symbol');
        if (marketId !== undefined) {
            if (marketId in this.markets_by_id) {
                market = this.markets_by_id[marketId];
                symbol = market['symbol'];
            } else {
                const [ baseId, quoteId ] = marketId.split ('_');
                const base = this.safeCurrencyCode (baseId);
                const quote = this.safeCurrencyCode (quoteId);
                symbol = base + '/' + quote;
            }
        }
        const amount = this.safeFloat (order, 'amount');
        const filled = this.safeFloat (order, 'executed_amount');
        const price = this.safeFloat (order, 'price');
        const average = this.safeFloat (order, 'avg_price');
        let remaining = undefined;
        let cost = undefined;
        if (filled !== undefined) {
            if (average !== undefined) {
                cost = filled * average;
            }
            if (amount !== undefined) {
                remaining = Math.max (0, amount - filled);
            }
        }
        return {
            'info': order,
            'id': id,
            'clientOrderId': undefined,
            'timestamp': timestamp,
            'datetime': this.iso8601 (timestamp),
            'lastTradeTimestamp': lastTradeTimestamp,
            'symbol': symbol,
            'type': type,
            'side': side,
            'price': price,
            'amount': amount,
            'filled': filled,
            'remaining': remaining,
            'cost': cost,
            'average': average,
            'status': status,
            'fee': undefined,
            'trades': undefined,
        };
    }

    async fetchOpenOrders (symbol = undefined, since = undefined, limit = undefined, params = {}) {
        const defaultType = this.safeString (this.options, 'defaultType', 'spot');
        const orderType = this.safeString (params, 'type', defaultType);
        params = this.omit (params, 'type');
        await this.loadMarkets ();
        let market = undefined;
        const request = {
            'market': orderType,
        };
        if (symbol !== undefined) {
            market = this.market (symbol);
            request['symbol'] = market['id'];
        }
        const response = await this.privateGetMarketOrderCurrent (this.extend (request, params));
        //
        //     {
        //         "code": 0,
        //         "data": [
        //             {
        //                 "symbol": "BTC_USDT",
        //                 "order_id": "dd3164b333a4afa9d5730bb87f6db8b3",
        //                 "created_date": 1562303547,
        //                 "finished_date": 0,
        //                 "price": 0.1,
        //                 "amount": 1,
        //                 "cash_amount": 1,
        //                 "executed_amount": 0,
        //                 "avg_price": 0,
        //                 "status": 1,
        //                 "type": "buy",
        //                 "kind": "margin"
        //             }
        //         ]
        //     }
        //
        const data = this.safeValue (response, 'data', []);
        return this.parseOrders (data, market, since, limit);
    }

    async fetchOrders (symbol = undefined, since = undefined, limit = undefined, params = {}) {
        const defaultType = this.safeString (this.options, 'defaultType', 'spot');
        const orderType = this.safeString (params, 'type', defaultType);
        params = this.omit (params, 'type');
        await this.loadMarkets ();
        let market = undefined;
        const request = {
            'market': orderType,
        };
        if (symbol !== undefined) {
            market = this.market (symbol);
            request['symbol'] = market['id'];
        }
        if (since !== undefined) {
            request['start_time'] = parseInt (since / 1000); // default 3 days from now, max 30 days
        }
        if (limit !== undefined) {
            request['limit'] = limit; // default 10, max 100
        }
        const response = await this.privateGetMarketOrderHistory (this.extend (request, params));
        //
        //     {
        //         "code": 0,
        //         "data": [
        //             {
        //                 "symbol": "BTC_USDT",
        //                 "order_id": "dd3164b333a4afa9d5730bb87f6db8b3",
        //                 "created_date": 1562303547,
        //                 "finished_date": 0,
        //                 "price": 0.1,
        //                 "amount": 1,
        //                 "cash_amount": 1,
        //                 "executed_amount": 0,
        //                 "avg_price": 0,
        //                 "status": 1,
        //                 "type": "buy",
        //                 "kind": "margin"
        //             }
        //         ]
        //     }
        //
        const data = this.safeValue (response, 'data', []);
        return this.parseOrders (data, market, since, limit);
    }

    async fetchOrder (id, symbol = undefined, params = {}) {
        const defaultType = this.safeString (this.options, 'defaultType', 'spot');
        const orderType = this.safeString (params, 'type', defaultType);
        params = this.omit (params, 'type');
        await this.loadMarkets ();
        let market = undefined;
        if (symbol !== undefined) {
            market = this.market (symbol);
        }
        const request = {
            'market': orderType,
            'order_id': id,
        };
        const response = await this.privateGetMarketOrder (this.extend (request, params));
        //
        //     {
        //         "code": 0,
        //         "data": [
        //             {
        //                 "symbol": "BTC_USDT",
        //                 "order_id": "dd3164b333a4afa9d5730bb87f6db8b3",
        //                 "created_date": 1562303547,
        //                 "finished_date": 0,
        //                 "price": 0.1,
        //                 "amount": 1,
        //                 "cash_amount": 1,
        //                 "executed_amount": 0,
        //                 "avg_price": 0,
        //                 "status": 1,
        //                 "type": "buy",
        //                 "kind": "margin"
        //             }
        //         ]
        //     }
        //
        const data = this.safeValue (response, 'data', {});
        return this.parseOrder (data, market);
    }

    async fetchMyTrades (symbol = undefined, since = undefined, limit = undefined, params = {}) {
        const defaultType = this.safeString (this.options, 'defaultType', 'spot');
        const orderType = this.safeString (params, 'type', defaultType);
        params = this.omit (params, 'type');
        await this.loadMarkets ();
        let market = undefined;
        const request = {
            'market': orderType,
        };
        if (symbol !== undefined) {
            market = this.market (symbol);
            request['symbol'] = market['id'];
        }
        if (since !== undefined) {
            request['start_time'] = parseInt (since / 1000); // default 3 days from now, max 30 days
        }
        if (limit !== undefined) {
            request['limit'] = limit; // default 10, max 100
        }
        const response = await this.privateGetMarketMytrades (this.extend (request, params));
        //
        //     {
        //         "code": 0,
        //         "list": [
        //             {
        //                 "symbol": "BTC_USDT",
        //                 "order_id": "6707cbdcda0edfaa7f4ab509e4cbf966",
        //                 "id": 28457,
        //                 "price": 0.1,
        //                 "amount": 0,
        //                 "fee": 0.096,
        //                 "fee_currency": "USDT",
        //                 "timestamp": 1499865549,
        //                 "side": "buy",
        //                 "is_maker": true
        //             }
        //         ]
        //     }
        //
        const data = this.safeValue (response, 'list', []);
        return this.parseTrades (data, market, since, limit);
    }

    parseLedgerEntryType (type) {
        const types = {};
        return this.safeString (types, type, type);
    }

    parseLedgerEntry (item, currency = undefined) {
        //
        //     {
        //         "currency_mark": "BTC",
        //         "type": 100234,
        //         "num": 28457,
        //         "balance": 0.1,
        //         "time": 1546272000
        //     }
        //
        const id = this.safeString (item, 'num');
        const account = undefined;
        const type = this.parseLedgerEntryType (this.safeString (item, 'type'));
        const code = this.safeCurrencyCode (this.safeString (item, 'currency_mark'), currency);
        const timestamp = this.safeTimestamp (item, 'time');
        const before = undefined;
        const after = this.safeFloat (item, 'balance');
        const status = 'ok';
        return {
            'info': item,
            'id': id,
            'direction': undefined,
            'account': account,
            'referenceId': undefined,
            'referenceAccount': undefined,
            'type': type,
            'currency': code,
            'amount': undefined,
            'before': before,
            'after': after,
            'status': status,
            'timestamp': timestamp,
            'datetime': this.iso8601 (timestamp),
            'fee': undefined,
        };
    }

    async fetchLedger (code = undefined, since = undefined, limit = undefined, params = {}) {
        const defaultType = this.safeString (this.options, 'defaultType', 'spot');
        const orderType = this.safeString (params, 'type', defaultType);
        params = this.omit (params, 'type');
        await this.loadMarkets ();
        const request = {
            'market': orderType,
        };
        let currency = undefined;
        if (code !== undefined) {
            currency = this.currency (code);
            request['currency_mark'] = currency['id'];
        }
        if (since !== undefined) {
            request['start_time'] = parseInt (since / 1000);
        }
        if (limit !== undefined) {
            request['limit'] = limit; // default 100, max 1000
        }
        const response = await this.privateGetMarketFinancelog (this.extend (request, params));
        //
        //     {
        //         "code": 0,
        //         "data": {
        //             "total": 521,
        //             "finance": [
        //                 {
        //                     "currency_mark": "BTC",
        //                     "type": 100234,
        //                     "num": 28457,
        //                     "balance": 0.1,
        //                     "time": 1546272000
        //                 }
        //             ]
        //         }
        //     }
        //
        const data = this.safeValue (response, 'data', {});
        const items = this.safeValue (data, 'finance', []);
        return this.parseLedger (items, currency, since, limit);
    }

    sign (path, api = 'public', method = 'GET', params = {}, headers = undefined, body = undefined) {
        const version = (api === 'v2') ? api : this.version;
        let url = this.urls['api'] + '/' + version + '/' + this.implodeParams (path, params);
        const query = this.omit (params, this.extractParams (path));
        const urlencoded = this.urlencode (this.keysort (query));
        if (api === 'private') {
            const nonce = this.nonce ().toString ();
            const auth = urlencoded;
            // the signature is not time-limited :\
            const signature = this.hmac (this.encode (auth), this.encode (this.secret));
            if (method === 'GET') {
                if (urlencoded) {
                    url += '?' + urlencoded;
                }
            } else if (method === 'POST') {
                headers = {
                    'Content-Type': 'application/x-www-form-urlencoded',
                };
                if (urlencoded) {
                    body = urlencoded;
                }
            }
            headers = {
                'ACCESS-KEY': this.apiKey,
                'ACCESS-SIGN': signature,
                'ACCESS-TIMESTAMP': nonce,
            };
        } else {
            if (urlencoded) {
                url += '?' + urlencoded;
            }
        }
        return { 'url': url, 'method': method, 'body': body, 'headers': headers };
    }

    dateUTC8 (timestampMS) {
        const timedelta = this.safeValue (this.options, 'timedelta', 8 * 60 * 60 * 1000); // eight hours
        return this.ymd (timestampMS + timedelta);
    }

    handleErrors (statusCode, statusText, url, method, responseHeaders, responseBody, response, requestHeaders, requestBody) {
        if (!response) {
            return; // fall back to default error handler
        }
        const code = this.safeString (response, 'code');
        if (code === '0') {
            return; // no error
        }
        const feedback = this.id + ' ' + responseBody;
        if (code === undefined) {
            throw new BadResponse (feedback);
        }
        const unknownError = [ ExchangeError, feedback ];
        const [ ExceptionClass, message ] = this.safeValue (this.exceptions['exact'], code, unknownError);
        throw new ExceptionClass (message);
    }
};<|MERGE_RESOLUTION|>--- conflicted
+++ resolved
@@ -660,11 +660,7 @@
         return this.parseTrades (data, market, since, limit);
     }
 
-<<<<<<< HEAD
-    parseOHLCV (ohlcv, market = undefined, timeframe = '1m', since = undefined, limit = undefined) {
-=======
     parseOHLCV (ohlcv, market = undefined) {
->>>>>>> e73c37f7
         //
         //     [
         //         1556712900,
@@ -718,7 +714,7 @@
         //     }
         //
         const data = this.safeValue (response, 'data', []);
-        return this.parseOHLCVs (data, market);
+        return this.parseOHLCVs (data, market, timeframe, since, limit);
     }
 
     async createOrder (symbol, type, side, amount, price = undefined, params = {}) {
