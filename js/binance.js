--- conflicted
+++ resolved
@@ -970,7 +970,14 @@
         }
     }
 
-<<<<<<< HEAD
+    async request (path, api = 'public', method = 'GET', params = {}, headers = undefined, body = undefined) {
+        let response = await this.fetch2 (path, api, method, params, headers, body);
+        // a workaround for {"code":-2015,"msg":"Invalid API-key, IP, or permissions for action."}
+        if ((api === 'private') || (api === 'wapi'))
+            this.options['hasAlreadyAuthenticatedSuccessfully'] = true;
+        return response;
+    }
+
     _asyncOnMsg (data, conxid = 'default') {
         let msg = this.asyncParseJson (data);
         let stream = this.safeString (msg, 'stream');
@@ -1102,14 +1109,4 @@
     _asyncMarketId (symbol) {
         return this.marketId (symbol).toLowerCase ();
     }
-
-=======
-    async request (path, api = 'public', method = 'GET', params = {}, headers = undefined, body = undefined) {
-        let response = await this.fetch2 (path, api, method, params, headers, body);
-        // a workaround for {"code":-2015,"msg":"Invalid API-key, IP, or permissions for action."}
-        if ((api === 'private') || (api === 'wapi'))
-            this.options['hasAlreadyAuthenticatedSuccessfully'] = true;
-        return response;
-    }
->>>>>>> 6ee1fc98
 };