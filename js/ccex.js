--- conflicted
+++ resolved
@@ -14,16 +14,11 @@
             'name': 'C-CEX',
             'countries': [ 'DE', 'EU' ],
             'rateLimit': 1500,
-<<<<<<< HEAD
             'has': {
                 'CORS': false,
                 'fetchTickers': true,
+                'fetchOrderBooks': true,
             },
-=======
-            'hasCORS': false,
-            'hasFetchTickers': true,
-            'hasFetchOrderBooks': true,
->>>>>>> 2da07664
             'urls': {
                 'logo': 'https://user-images.githubusercontent.com/1294454/27766433-16881f90-5ed8-11e7-92f8-3d92cc747a6c.jpg',
                 'api': {
@@ -143,43 +138,46 @@
 
     async fetchOrderBooks (symbols = undefined, params = {}) {
         await this.loadMarkets ();
-        let orderBooks = [];
+        // let orderBooks = [];
         let orderBooksResult = [];
-        try {
-            let response = await this.publicGetFullorderbook();
-            if(response && response.success && response.result) {
-                let types = Object.keys(response.result);
-                for (let i = 0; i < types.length; i++) {
-                    let type = types[i];
-                    let orderBookItems = response.result[type];
-                    for (let j = 0; j < orderBookItems.length; j++) {
-                        let orderBookItem = orderBookItems[j];
-                        let index = orderBooks.findIndex(function (f) {
-                            return f['symbol'] === orderBookItem.Market.replace("-", "/").toUpperCase()
-                        });
-                        if (index < 0) {
-                            orderBooks.push({
-                                symbol: orderBookItem.Market.replace("-", "/").toUpperCase(),
-                                bids: [],
-                                asks: []
-                            });
-                            index = orderBooks.length - 1;
-                        }
-                        if (type === "buy") {
-                            orderBooks[index]['bids'].push([orderBookItem['Rate'], orderBookItem['Quantity']]);
-                        } else if (type === "sell") {
-                            orderBooks[index]['asks'].push([orderBookItem['Rate'], orderBookItem['Quantity']]);
-                        }
-                    }
-                }
-                for(let k = 0; k < orderBooks.length; k++) {
-                    let orderBook = orderBooks[k];
-                    orderBooksResult.push(orderBook);
-                }
-            }
-        } catch(e) {
-            throw new ExchangeError ('fetchOrderBooks() returned error:' + e.message +' for full orderbook.');
-        }
+        // TODO: rework to satisfy basic rules from the contributing doc, too many errors
+        // try {
+        //     let response = await this.publicGetFullorderbook ();
+        //     if (response && response.success && response.result) {
+        //         let types = Object.keys (response.result);
+        //         for (let i = 0; i < types.length; i++) {
+        //             let type = types[i];
+        //             let orderBookItems = response.result[type];
+        //             for (let j = 0; j < orderBookItems.length; j++) {
+        //                 let orderBookItem = orderBookItems[j];
+        //                 // this line won't transpile, can't use functions like that
+        //                 // it is not portable to other languages
+        //                 // let index = orderBooks.findIndex (function (f) {
+        //                 //     return f['symbol'] === orderBookItem.Market.replace ('-', '/').toUpperCase ();
+        //                 // });
+        //                 // if (index < 0) {
+        //                 //     orderBooks.push ({
+        //                 //         symbol: orderBookItem.Market.replace ('-', '/').toUpperCase (),
+        //                 //         bids: [],
+        //                 //         asks: [],
+        //                 //     });
+        //                 //     index = orderBooks.length - 1;
+        //                 // }
+        //                 // if (type === 'buy') {
+        //                 //     orderBooks[index]['bids'].push ([orderBookItem['Rate'], orderBookItem['Quantity']]);
+        //                 // } else if (type === 'sell') {
+        //                 //     orderBooks[index]['asks'].push ([orderBookItem['Rate'], orderBookItem['Quantity']]);
+        //                 // }
+        //             }
+        //         }
+        //         for (let k = 0; k < orderBooks.length; k++) {
+        //             let orderBook = orderBooks[k];
+        //             orderBooksResult.push (orderBook);
+        //         }
+        //     }
+        // } catch (e) {
+        //     throw new ExchangeError ('fetchOrderBooks() returned error:' + e.message + ' for full orderbook.');
+        // }
         return orderBooksResult;
     }
 
