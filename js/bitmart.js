'use strict';

//  ---------------------------------------------------------------------------

const Exchange = require ('./base/Exchange');
const { AuthenticationError, ArgumentsRequired, ExchangeError, InvalidOrder, BadRequest, OrderNotFound, DDoSProtection, BadSymbol } = require ('./base/errors');

//  ---------------------------------------------------------------------------

module.exports = class bitmart extends Exchange {
    describe () {
        return this.deepExtend (super.describe (), {
            'id': 'bitmart',
            'name': 'BitMart',
            'countries': [ 'US', 'CN', 'HK', 'KR' ],
            'rateLimit': 1000,
            'version': 'v2',
            'has': {
                'CORS': true,
                'fetchMarkets': true,
                'fetchTicker': true,
                'fetchTickers': true,
                'fetchTime': true,
                'fetchCurrencies': true,
                'fetchOrderBook': true,
                'fetchTrades': true,
                'fetchMyTrades': true,
                'fetchOHLCV': true,
                'fetchBalance': true,
                'createOrder': true,
                'createMarketOrder': false,
                'cancelOrder': true,
                'cancelAllOrders': true,
                'fetchOrders': false,
                'fetchOrderTrades': true,
                'fetchOpenOrders': true,
                'fetchClosedOrders': true,
                'fetchCanceledOrders': true,
                'fetchOrder': true,
                'signIn': true,
            },
            'urls': {
                'logo': 'https://user-images.githubusercontent.com/1294454/61835713-a2662f80-ae85-11e9-9d00-6442919701fd.jpg',
                'api': 'https://openapi.bitmart.com',
                'www': 'https://www.bitmart.com/',
                'doc': 'https://github.com/bitmartexchange/bitmart-official-api-docs',
                'referral': 'http://www.bitmart.com/?r=rQCFLh',
                'fees': 'https://www.bitmart.com/fee/en',
            },
            'requiredCredentials': {
                'apiKey': true,
                'secret': true,
                'uid': true,
            },
            'api': {
                'token': {
                    'post': [
                        'authentication',
                    ],
                },
                'public': {
                    'get': [
                        'currencies',
                        'ping',
                        'steps',
                        'symbols',
                        'symbols_details',
                        'symbols/{symbol}/kline',
                        'symbols/{symbol}/orders',
                        'symbols/{symbol}/trades',
                        'ticker',
                        'time',
                    ],
                },
                'private': {
                    'get': [
                        'orders',
                        'orders/{id}',
                        'trades',
                        'wallet',
                    ],
                    'post': [
                        'orders',
                    ],
                    'delete': [
                        'orders',
                        'orders/{id}',
                    ],
                },
            },
            'timeframes': {
                '1m': 1,
                '3m': 3,
                '5m': 5,
                '15m': 15,
                '30m': 30,
                '45m': 45,
                '1h': 60,
                '2h': 120,
                '3h': 180,
                '4h': 240,
                '1d': 1440,
                '1w': 10080,
                '1M': 43200,
            },
            'fees': {
                'trading': {
                    'tierBased': true,
                    'percentage': true,
                    'taker': 0.002,
                    'maker': 0.001,
                    'tiers': {
                        'taker': [
                            [0, 0.20 / 100],
                            [10, 0.18 / 100],
                            [50, 0.16 / 100],
                            [250, 0.14 / 100],
                            [1000, 0.12 / 100],
                            [5000, 0.10 / 100],
                            [25000, 0.08 / 100],
                            [50000, 0.06 / 100],
                        ],
                        'maker': [
                            [0, 0.1 / 100],
                            [10, 0.09 / 100],
                            [50, 0.08 / 100],
                            [250, 0.07 / 100],
                            [1000, 0.06 / 100],
                            [5000, 0.05 / 100],
                            [25000, 0.04 / 100],
                            [50000, 0.03 / 100],
                        ],
                    },
                },
            },
            'exceptions': {
                'exact': {
                    'Place order error': InvalidOrder, // {"message":"Place order error"}
                    'Not found': OrderNotFound, // {"message":"Not found"}
                    'Visit too often, please try again later': DDoSProtection, // {"code":-30,"msg":"Visit too often, please try again later","subMsg":"","data":{}}
                    'Unknown symbol': BadSymbol, // {"message":"Unknown symbol"}
                    'Unauthorized': AuthenticationError,
                },
                'broad': {
                    'Invalid limit. limit must be in the range': InvalidOrder,
                    'Maximum price is': InvalidOrder, // {"message":"Maximum price is 0.112695"}
                    // {"message":"Required Integer parameter 'status' is not present"}
                    // {"message":"Required String parameter 'symbol' is not present"}
                    // {"message":"Required Integer parameter 'offset' is not present"}
                    // {"message":"Required Integer parameter 'limit' is not present"}
                    // {"message":"Required Long parameter 'from' is not present"}
                    // {"message":"Required Long parameter 'to' is not present"}
                    'is not present': BadRequest,
                },
            },
            'commonCurrencies': {
                'ONE': 'Menlo One',
                'PLA': 'Plair',
            },
        });
    }

    async fetchTime (params = {}) {
        const response = await this.publicGetTime (params);
        //
        //     {
        //         "server_time": 1527777538000
        //     }
        //
        return this.safeInteger (response, 'server_time');
    }

    async signIn (params = {}) {
        const message = this.apiKey + ':' + this.secret + ':' + this.uid;
        const data = {
            'grant_type': 'client_credentials',
            'client_id': this.apiKey,
            'client_secret': this.hmac (this.encode (message), this.encode (this.secret), 'sha256'),
        };
        const response = await this.tokenPostAuthentication (this.extend (data, params));
        const accessToken = this.safeString (response, 'access_token');
        if (!accessToken) {
            throw new AuthenticationError (this.id + ' signIn() failed to authenticate. Access token missing from response.');
        }
        const expiresIn = this.safeInteger (response, 'expires_in');
        this.options['expires'] = this.sum (this.milliseconds (), expiresIn * 1000);
        this.options['accessToken'] = accessToken;
        return response;
    }

    async fetchMarkets (params = {}) {
        const response = await this.publicGetSymbolsDetails (params);
        //
        //     [
        //         {
        //             "id":"1SG_BTC",
        //             "base_currency":"1SG",
        //             "quote_currency":"BTC",
        //             "quote_increment":"0.1",
        //             "base_min_size":"0.1000000000",
        //             "base_max_size":"10000000.0000000000",
        //             "price_min_precision":4,
        //             "price_max_precision":6,
        //             "expiration":"NA"
        //         }
        //     ]
        //
        const result = [];
        for (let i = 0; i < response.length; i++) {
            const market = response[i];
            const id = this.safeString (market, 'id');
            const baseId = this.safeString (market, 'base_currency');
            const quoteId = this.safeString (market, 'quote_currency');
            const base = this.safeCurrencyCode (baseId);
            const quote = this.safeCurrencyCode (quoteId);
            const symbol = base + '/' + quote;
            //
            // https://github.com/bitmartexchange/bitmart-official-api-docs/blob/master/rest/public/symbols_details.md#response-details
            // from the above API doc:
            // quote_increment Minimum order price as well as the price increment
            // price_min_precision Minimum price precision (digit) used to query price and kline
            // price_max_precision Maximum price precision (digit) used to query price and kline
            //
            // the docs are wrong: https://github.com/ccxt/ccxt/issues/5612
            //
            const quoteIncrement = this.safeString (market, 'quote_increment');
            const amountPrecision = this.precisionFromString (quoteIncrement);
            const pricePrecision = this.safeInteger (market, 'price_max_precision');
            const precision = {
                'amount': amountPrecision,
                'price': pricePrecision,
            };
            const limits = {
                'amount': {
                    'min': this.safeFloat (market, 'base_min_size'),
                    'max': this.safeFloat (market, 'base_max_size'),
                },
                'price': {
                    'min': undefined,
                    'max': undefined,
                },
                'cost': {
                    'min': undefined,
                    'max': undefined,
                },
            };
            result.push ({
                'id': id,
                'symbol': symbol,
                'base': base,
                'quote': quote,
                'baseId': baseId,
                'quoteId': quoteId,
                'precision': precision,
                'limits': limits,
                'info': market,
                'active': undefined,
            });
        }
        return result;
    }

    parseTicker (ticker, market = undefined) {
        //
        // fetchTicker
        //
        //     {
        //         "volume":"6139.8058",
        //         "ask_1":"0.021856",
        //         "base_volume":"131.5157",
        //         "lowest_price":"0.021090",
        //         "bid_1":"0.021629",
        //         "highest_price":"0.021929",
        //         "ask_1_amount":"0.1245",
        //         "current_price":"0.021635",
        //         "fluctuation":"+0.0103",
        //         "symbol_id":"ETH_BTC",
        //         "url":"https://www.bitmart.com/trade?symbol=ETH_BTC",
        //         "bid_1_amount":"1.8546"
        //     }
        //
        // fetchTickers
        //
        //     {
        //         "priceChange":"0%",
        //         "symbolId":1066,
        //         "website":"https://www.bitmart.com/trade?symbol=1SG_BTC",
        //         "depthEndPrecision":6,
        //         "ask_1":"0.000095",
        //         "anchorId":2,
        //         "anchorName":"BTC",
        //         "pair":"1SG_BTC",
        //         "volume":"0.0",
        //         "coinId":2029,
        //         "depthStartPrecision":4,
        //         "high_24h":"0.000035",
        //         "low_24h":"0.000035",
        //         "new_24h":"0.000035",
        //         "closeTime":1589389249342,
        //         "bid_1":"0.000035",
        //         "coinName":"1SG",
        //         "baseVolume":"0.0",
        //         "openTime":1589302849342
        //     }
        //
        const timestamp = this.safeInteger (ticker, 'closeTime', this.milliseconds ());
        const marketId = this.safeString2 (ticker, 'pair', 'symbol_id');
        let symbol = undefined;
        if (marketId !== undefined) {
            if (marketId in this.markets_by_id) {
                market = this.markets_by_id[marketId];
            } else if (marketId !== undefined) {
                const [ baseId, quoteId ] = marketId.split ('_');
                const base = this.safeCurrencyCode (baseId);
                const quote = this.safeCurrencyCode (quoteId);
                symbol = base + '/' + quote;
            }
        }
        if ((symbol === undefined) && (market !== undefined)) {
            symbol = market['symbol'];
        }
        const last = this.safeFloat2 (ticker, 'current_price', 'new_24h');
        let percentage = this.safeFloat (ticker, 'fluctuation');
        if (percentage === undefined) {
            percentage = this.safeString (ticker, 'priceChange');
            if (percentage !== undefined) {
                percentage = percentage.replace ('%', '');
                percentage = parseFloat (percentage);
            }
        } else {
            percentage *= 100;
        }
        return {
            'symbol': symbol,
            'timestamp': timestamp,
            'datetime': this.iso8601 (timestamp),
            'high': this.safeFloat2 (ticker, 'highest_price', 'high_24h'),
            'low': this.safeFloat2 (ticker, 'lowest_price', 'low_24h'),
            'bid': this.safeFloat (ticker, 'bid_1'),
            'bidVolume': this.safeFloat (ticker, 'bid_1_amount'),
            'ask': this.safeFloat (ticker, 'ask_1'),
            'askVolume': this.safeFloat (ticker, 'ask_1_amount'),
            'vwap': undefined,
            'open': undefined,
            'close': last,
            'last': last,
            'previousClose': undefined,
            'change': undefined,
            'percentage': percentage,
            'average': undefined,
            'baseVolume': this.safeFloat (ticker, 'volume'),
            'quoteVolume': this.safeFloat2 (ticker, 'base_volume', 'baseVolume'),
            'info': ticker,
        };
    }

    async fetchTicker (symbol, params = {}) {
        await this.loadMarkets ();
        const market = this.market (symbol);
        const request = {
            'symbol': market['id'],
        };
        const response = await this.publicGetTicker (this.extend (request, params));
        //
        //     {
        //         "volume":"97487.38",
        //         "ask_1":"0.00148668",
        //         "base_volume":"144.59",
        //         "lowest_price":"0.00144362",
        //         "bid_1":"0.00148017",
        //         "highest_price":"0.00151000",
        //         "ask_1_amount":"92.03",
        //         "current_price":"0.00148230",
        //         "fluctuation":"+0.0227",
        //         "symbol_id":"XRP_ETH",
        //         "url":"https://www.bitmart.com/trade?symbol=XRP_ETH",
        //         "bid_1_amount":"134.78"
        //     }
        //
        return this.parseTicker (response, market);
    }

    async fetchTickers (symbols = undefined, params = {}) {
        await this.loadMarkets ();
        const tickers = await this.publicGetTicker (params);
        //
        //
        //     [
        //         {
        //             "priceChange":"0%",
        //             "symbolId":1066,
        //             "website":"https://www.bitmart.com/trade?symbol=1SG_BTC",
        //             "depthEndPrecision":6,
        //             "ask_1":"0.000095",
        //             "anchorId":2,
        //             "anchorName":"BTC",
        //             "pair":"1SG_BTC",
        //             "volume":"0.0",
        //             "coinId":2029,
        //             "depthStartPrecision":4,
        //             "high_24h":"0.000035",
        //             "low_24h":"0.000035",
        //             "new_24h":"0.000035",
        //             "closeTime":1589389249342,
        //             "bid_1":"0.000035",
        //             "coinName":"1SG",
        //             "baseVolume":"0.0",
        //             "openTime":1589302849342
        //         },
        //     ]
        //
        const result = {};
        for (let i = 0; i < tickers.length; i++) {
            const ticker = this.parseTicker (tickers[i]);
            const symbol = ticker['symbol'];
            result[symbol] = ticker;
        }
        return result;
    }

    async fetchCurrencies (params = {}) {
        const response = await this.publicGetCurrencies (params);
        //
        //     [
        //         {
        //             "name":"CNY1",
        //             "withdraw_enabled":false,
        //             "id":"CNY1",
        //             "deposit_enabled":false
        //         }
        //     ]
        //
        const result = {};
        for (let i = 0; i < response.length; i++) {
            const currency = response[i];
            const id = this.safeString (currency, 'id');
            const code = this.safeCurrencyCode (id);
            const name = this.safeString (currency, 'name');
            const withdrawEnabled = this.safeValue (currency, 'withdraw_enabled');
            const depositEnabled = this.safeValue (currency, 'deposit_enabled');
            const active = withdrawEnabled && depositEnabled;
            result[code] = {
                'id': id,
                'code': code,
                'name': name,
                'info': currency, // the original payload
                'active': active,
                'fee': undefined,
                'precision': undefined,
                'limits': {
                    'amount': { 'min': undefined, 'max': undefined },
                    'price': { 'min': undefined, 'max': undefined },
                    'cost': { 'min': undefined, 'max': undefined },
                    'withdraw': { 'min': undefined, 'max': undefined },
                },
            };
        }
        return result;
    }

    async fetchOrderBook (symbol, limit = undefined, params = {}) {
        await this.loadMarkets ();
        const request = {
            'symbol': this.marketId (symbol),
            // 'precision': 4, // optional price precision / depth level whose range is defined in symbol details
        };
        const response = await this.publicGetSymbolsSymbolOrders (this.extend (request, params));
        return this.parseOrderBook (response, undefined, 'buys', 'sells', 'price', 'amount');
    }

    parseTrade (trade, market = undefined) {
        //
        // fetchTrades (public)
        //
        //     {
        //         "amount":"2.29275119",
        //         "price":"0.021858",
        //         "count":"104.8930",
        //         "order_time":1563997286061,
        //         "type":"sell"
        //     }
        //
        // fetchMyTrades (private)
        //
        //     {
        //         active: true,
        //             amount: '0.2000',
        //             entrustType: 1,
        //             entrust_id: 979648824,
        //             fees: '0.0000085532',
        //             price: '0.021383',
        //             symbol: 'ETH_BTC',
        //             timestamp: 1574343514000,
        //             trade_id: 329418828
        //     },
        //
        const id = this.safeString (trade, 'trade_id');
        const timestamp = this.safeInteger2 (trade, 'timestamp', 'order_time');
        const type = undefined;
        let side = this.safeStringLower (trade, 'type');
        if ((side === undefined) && ('entrustType' in trade)) {
            side = trade['entrustType'] ? 'sell' : 'buy';
        }
        const price = this.safeFloat (trade, 'price');
        const amount = this.safeFloat (trade, 'amount');
        let cost = undefined;
        if (price !== undefined) {
            if (amount !== undefined) {
                cost = amount * price;
            }
        }
        const orderId = this.safeInteger (trade, 'entrust_id');
        const marketId = this.safeString (trade, 'symbol');
        let symbol = undefined;
        if (marketId !== undefined) {
            if (marketId in this.markets_by_id) {
                market = this.markets_by_id[marketId];
                symbol = market['symbol'];
            } else {
                const [ baseId, quoteId ] = marketId.split ('_');
                const base = this.safeCurrencyCode (baseId);
                const quote = this.safeCurrencyCode (quoteId);
                symbol = base + '/' + quote;
            }
        }
        if (symbol === undefined) {
            if (market !== undefined) {
                symbol = market['symbol'];
            }
        }
        const feeCost = this.safeFloat (trade, 'fees');
        let fee = undefined;
        if (feeCost !== undefined) {
            let feeCurrencyCode = undefined;
            if (market !== undefined) {
                feeCurrencyCode = (side === 'buy') ? market['base'] : market['quote'];
            }
            fee = {
                'cost': feeCost,
                'currency': feeCurrencyCode,
            };
        }
        return {
            'info': trade,
            'id': id,
            'order': orderId,
            'timestamp': timestamp,
            'datetime': this.iso8601 (timestamp),
            'symbol': symbol,
            'type': type,
            'side': side,
            'price': price,
            'amount': amount,
            'cost': cost,
            'takerOrMaker': undefined,
            'fee': fee,
        };
    }

    async fetchTrades (symbol, since = undefined, limit = undefined, params = {}) {
        await this.loadMarkets ();
        const market = this.market (symbol);
        const request = {
            'symbol': market['id'],
        };
        const response = await this.publicGetSymbolsSymbolTrades (this.extend (request, params));
        //
        //     [
        //         {
        //             "amount":"2.29275119",
        //             "price":"0.021858",
        //             "count":"104.8930",
        //             "order_time":1563997286061,
        //             "type":"sell"
        //         }
        //     ]
        //
        return this.parseTrades (response, market, since, limit);
    }

    async fetchMyTrades (symbol = undefined, since = undefined, limit = undefined, params = {}) {
        if (symbol === undefined) {
            throw new ArgumentsRequired (this.id + ' fetchMyTrades requires a symbol argument');
        }
        await this.loadMarkets ();
        const market = this.market (symbol);
        // limit is required, must be in the range (0, 50)
        const maxLimit = 50;
        limit = (limit === undefined) ? maxLimit : Math.min (limit, maxLimit);
        const request = {
            'symbol': market['id'],
            'offset': 0, // current page, starts from 0
            'limit': limit, // required
        };
        const response = await this.privateGetTrades (this.extend (request, params));
        //
        //     {
        //         "total_trades": 216,
        //         "total_pages": 22,
        //         "current_page": 0,
        //         "trades": [
        //             {
        //                 "symbol": "BMX_ETH",
        //                 "amount": "1.0",
        //                 "fees": "0.0005000000",
        //                 "trade_id": 2734956,
        //                 "price": "0.00013737",
        //                 "active": true,
        //                 "entrust_id": 5576623,
        //                 "timestamp": 1545292334000
        //             },
        //         ]
        //     }
        //
        const trades = this.safeValue (response, 'trades', []);
        return this.parseTrades (trades, market, since, limit);
    }

    async fetchOrderTrades (id, symbol = undefined, since = undefined, limit = undefined, params = {}) {
        await this.loadMarkets ();
        const request = {
            'entrust_id': id,
        };
        return await this.fetchMyTrades (symbol, since, limit, this.extend (request, params));
    }

<<<<<<< HEAD
    parseOHLCV (ohlcv, market = undefined, timeframe = '1m', since = undefined, limit = undefined) {
=======
    parseOHLCV (ohlcv, market = undefined) {
>>>>>>> e73c37f7
        //
        //     {
        //         "timestamp":1525761000000,
        //         "open_price":"0.010130",
        //         "highest_price":"0.010130",
        //         "lowest_price":"0.010130",
        //         "current_price":"0.010130",
        //         "volume":"0.000000"
        //     }
        //
        return [
            this.safeInteger (ohlcv, 'timestamp'),
            this.safeFloat (ohlcv, 'open_price'),
            this.safeFloat (ohlcv, 'highest_price'),
            this.safeFloat (ohlcv, 'lowest_price'),
            this.safeFloat (ohlcv, 'current_price'),
            this.safeFloat (ohlcv, 'volume'),
        ];
    }

    async fetchOHLCV (symbol, timeframe = '1m', since = undefined, limit = undefined, params = {}) {
        if (since === undefined && limit === undefined) {
            throw new ArgumentsRequired (this.id + ' fetchOHLCV requires either a `since` argument or a `limit` argument (or both)');
        }
        await this.loadMarkets ();
        const market = this.market (symbol);
        const periodInSeconds = this.parseTimeframe (timeframe);
        const duration = periodInSeconds * limit * 1000;
        let to = this.milliseconds ();
        if (since === undefined) {
            since = to - duration;
        } else {
            to = this.sum (since, duration);
        }
        const request = {
            'symbol': market['id'],
            'from': since, // start time of k-line data (in milliseconds, required)
            'to': to, // end time of k-line data (in milliseconds, required)
            'step': this.timeframes[timeframe], // steps of sampling (in minutes, default 1 minute, optional)
        };
        const response = await this.publicGetSymbolsSymbolKline (this.extend (request, params));
        //
        //     [
        //         {
        //             "timestamp":1525761000000,
        //             "open_price":"0.010130",
        //             "highest_price":"0.010130",
        //             "lowest_price":"0.010130",
        //             "current_price":"0.010130",
        //             "volume":"0.000000"
        //         }
        //     ]
        //
        return this.parseOHLCVs (response, market);
    }

    async fetchBalance (params = {}) {
        await this.loadMarkets ();
        const response = await this.privateGetWallet (params);
        //
        //     [
        //         {
        //             "name":"Bitcoin",
        //             "available":"0.0000000000",
        //             "frozen":"0.0000000000",
        //             "id":"BTC"
        //         }
        //     ]
        //
        const result = { 'info': response };
        for (let i = 0; i < response.length; i++) {
            const balance = response[i];
            const currencyId = this.safeString (balance, 'id');
            const code = this.safeCurrencyCode (currencyId);
            const account = this.account ();
            account['free'] = this.safeFloat (balance, 'available');
            account['used'] = this.safeFloat (balance, 'frozen');
            result[code] = account;
        }
        return this.parseBalance (result);
    }

    parseOrder (order, market = undefined) {
        //
        // createOrder
        //
        //     {
        //         "entrust_id":1223181
        //     }
        //
        // cancelOrder
        //
        //     {}
        //
        // fetchOrder, fetchOrdersByStatus, fetchOpenOrders, fetchClosedOrders
        //
        //     {
        //         "entrust_id":1223181,
        //         "symbol":"BMX_ETH",
        //         "timestamp":1528060666000,
        //         "side":"buy",
        //         "price":"1.000000",
        //         "fees":"0.1",
        //         "original_amount":"1",
        //         "executed_amount":"1",
        //         "remaining_amount":"0",
        //         "status":3
        //     }
        //
        const id = this.safeString (order, 'entrust_id');
        const timestamp = this.safeInteger (order, 'timestamp', this.milliseconds ());
        const status = this.parseOrderStatus (this.safeString (order, 'status'));
        let symbol = undefined;
        const marketId = this.safeString (order, 'symbol');
        if (marketId !== undefined) {
            if (marketId in this.markets_by_id) {
                market = this.markets_by_id[marketId];
            } else {
                const [ baseId, quoteId ] = marketId.split ('_');
                const base = this.safeCurrencyCode (baseId);
                const quote = this.safeCurrencyCode (quoteId);
                symbol = base + '/' + quote;
            }
        }
        if ((symbol === undefined) && (market !== undefined)) {
            symbol = market['symbol'];
        }
        const price = this.safeFloat (order, 'price');
        const amount = this.safeFloat (order, 'original_amount');
        let cost = undefined;
        let filled = this.safeFloat (order, 'executed_amount');
        let remaining = this.safeFloat (order, 'remaining_amount');
        if (amount !== undefined) {
            if (remaining !== undefined) {
                if (filled === undefined) {
                    filled = Math.max (0, amount - remaining);
                }
            }
            if (filled !== undefined) {
                if (remaining === undefined) {
                    remaining = Math.max (0, amount - filled);
                }
                if (cost === undefined) {
                    if (price !== undefined) {
                        cost = price * filled;
                    }
                }
            }
        }
        const side = this.safeString (order, 'side');
        const type = undefined;
        return {
            'id': id,
            'clientOrderId': undefined,
            'info': order,
            'timestamp': timestamp,
            'datetime': this.iso8601 (timestamp),
            'lastTradeTimestamp': undefined,
            'symbol': symbol,
            'type': type,
            'side': side,
            'price': price,
            'amount': amount,
            'cost': cost,
            'average': undefined,
            'filled': filled,
            'remaining': remaining,
            'status': status,
            'fee': undefined,
            'trades': undefined,
        };
    }

    parseOrderStatus (status) {
        const statuses = {
            '0': 'all',
            '1': 'open',
            '2': 'open',
            '3': 'closed',
            '4': 'canceled',
            '5': 'open',
            '6': 'closed',
        };
        return this.safeString (statuses, status, status);
    }

    async createOrder (symbol, type, side, amount, price = undefined, params = {}) {
        if (type !== 'limit') {
            throw new ExchangeError (this.id + ' allows limit orders only');
        }
        await this.loadMarkets ();
        const market = this.market (symbol);
        const request = {
            'symbol': market['id'],
            'side': side.toLowerCase (),
            'amount': this.amountToPrecision (symbol, amount),
            'price': this.priceToPrecision (symbol, price),
        };
        const response = await this.privatePostOrders (this.extend (request, params));
        //
        //     {
        //         "entrust_id":1223181
        //     }
        //
        return this.parseOrder (response, market);
    }

    async cancelOrder (id, symbol = undefined, params = {}) {
        await this.loadMarkets ();
        const intId = parseInt (id);
        const request = {
            'id': intId,
            'entrust_id': intId,
        };
        const response = await this.privateDeleteOrdersId (this.extend (request, params));
        //
        // responds with an empty object {}
        //
        return this.parseOrder (response);
    }

    async cancelAllOrders (symbol = undefined, params = {}) {
        if (symbol === undefined) {
            throw new ArgumentsRequired (this.id + ' cancelAllOrders requires a symbol argument');
        }
        const side = this.safeString (params, 'side');
        if (side === undefined) {
            throw new ArgumentsRequired (this.id + " cancelAllOrders requires a `side` parameter ('buy' or 'sell')");
        }
        await this.loadMarkets ();
        const market = this.market (symbol);
        const request = {
            'symbol': market['id'],
            'side': side, // 'buy' or 'sell'
        };
        const response = await this.privateDeleteOrders (this.extend (request, params));
        //
        // responds with an empty object {}
        //
        return response;
    }

    async fetchOrdersByStatus (status, symbol = undefined, since = undefined, limit = undefined, params = {}) {
        if (symbol === undefined) {
            throw new ArgumentsRequired (this.id + ' fetchOrdersByStatus requires a symbol argument');
        }
        await this.loadMarkets ();
        const market = this.market (symbol);
        if (limit === undefined) {
            limit = 500; // default 500, max 1000
        }
        const request = {
            'symbol': market['id'],
            'status': status,
            'offset': 0, // current page, starts from 0
            'limit': limit,
        };
        const response = await this.privateGetOrders (this.extend (request, params));
        //
        //     {
        //         "orders":[
        //             {
        //                 "entrust_id":1223181,
        //                 "symbol":"BMX_ETH",
        //                 "timestamp":1528060666000,
        //                 "side":"buy",
        //                 "price":"1.000000",
        //                 "fees":"0.1",
        //                 "original_amount":"1",
        //                 "executed_amount":"1",
        //                 "remaining_amount":"0",
        //                 "status":3
        //             }
        //         ],
        //         "total_pages":1,
        //         "total_orders":1,
        //         "current_page":0,
        //     }
        //
        const orders = this.safeValue (response, 'orders', []);
        return this.parseOrders (orders, market, since, limit);
    }

    async fetchOpenOrders (symbol = undefined, since = undefined, limit = undefined, params = {}) {
        // 5 = pending & partially filled orders
        return await this.fetchOrdersByStatus (5, symbol, since, limit, params);
    }

    async fetchClosedOrders (symbol = undefined, since = undefined, limit = undefined, params = {}) {
        // 3 = closed orders
        return await this.fetchOrdersByStatus (3, symbol, since, limit, params);
    }

    async fetchCanceledOrders (symbol = undefined, since = undefined, limit = undefined, params = {}) {
        // 4 = canceled orders
        return await this.fetchOrdersByStatus (4, symbol, since, limit, params);
    }

    async fetchOrder (id, symbol = undefined, params = {}) {
        await this.loadMarkets ();
        const request = {
            'id': id,
        };
        const response = await this.privateGetOrdersId (this.extend (request, params));
        //
        //     {
        //         "entrust_id":1223181,
        //         "symbol":"BMX_ETH",
        //         "timestamp":1528060666000,
        //         "side":"buy",
        //         "price":"1.000000",
        //         "fees":"0.1",
        //         "original_amount":"1",
        //         "executed_amount":"1",
        //         "remaining_amount":"0",
        //         "status":3
        //     }
        //
        return this.parseOrder (response);
    }

    nonce () {
        return this.milliseconds ();
    }

    sign (path, api = 'public', method = 'GET', params = {}, headers = undefined, body = undefined) {
        let url = this.urls['api'] + '/' + this.version + '/' + this.implodeParams (path, params);
        let query = this.omit (params, this.extractParams (path));
        if (api === 'public') {
            if (Object.keys (query).length) {
                url += '?' + this.urlencode (query);
            }
        } else if (api === 'token') {
            this.checkRequiredCredentials ();
            body = this.urlencode (query);
            headers = {
                'Content-Type': 'application/x-www-form-urlencoded',
            };
        } else {
            const nonce = this.nonce ();
            this.checkRequiredCredentials ();
            const token = this.safeString (this.options, 'accessToken');
            if (token === undefined) {
                throw new AuthenticationError (this.id + ' ' + path + ' endpoint requires an accessToken option or a prior call to signIn() method');
            }
            const expires = this.safeInteger (this.options, 'expires');
            if (expires !== undefined) {
                if (nonce >= expires) {
                    throw new AuthenticationError (this.id + ' accessToken expired, supply a new accessToken or call the signIn() method');
                }
            }
            if (Object.keys (query).length) {
                url += '?' + this.urlencode (query);
            }
            headers = {
                'Content-Type': 'application/json',
                'X-BM-TIMESTAMP': nonce.toString (),
                'X-BM-AUTHORIZATION': 'Bearer ' + token,
            };
            if (method !== 'GET') {
                query = this.keysort (query);
                body = this.json (query);
                const message = this.urlencode (query);
                headers['X-BM-SIGNATURE'] = this.hmac (this.encode (message), this.encode (this.secret), 'sha256');
            }
        }
        return { 'url': url, 'method': method, 'body': body, 'headers': headers };
    }

    handleErrors (code, reason, url, method, headers, body, response, requestHeaders, requestBody) {
        if (response === undefined) {
            return;
        }
        //
        //     {"message":"Maximum price is 0.112695"}
        //     {"message":"Required Integer parameter 'status' is not present"}
        //     {"message":"Required String parameter 'symbol' is not present"}
        //     {"message":"Required Integer parameter 'offset' is not present"}
        //     {"message":"Required Integer parameter 'limit' is not present"}
        //     {"message":"Required Long parameter 'from' is not present"}
        //     {"message":"Required Long parameter 'to' is not present"}
        //     {"message":"Invalid status. status=6 not support any more, please use 3:deal_success orders, 4:cancelled orders"}
        //     {"message":"Not found"}
        //     {"message":"Place order error"}
        //
        const feedback = this.id + ' ' + body;
        const message = this.safeString2 (response, 'message', 'msg');
        if (message !== undefined) {
            this.throwExactlyMatchedException (this.exceptions['exact'], message, feedback);
            this.throwBroadlyMatchedException (this.exceptions['broad'], message, feedback);
            throw new ExchangeError (feedback); // unknown message
        }
    }
};<|MERGE_RESOLUTION|>--- conflicted
+++ resolved
@@ -624,11 +624,7 @@
         return await this.fetchMyTrades (symbol, since, limit, this.extend (request, params));
     }
 
-<<<<<<< HEAD
-    parseOHLCV (ohlcv, market = undefined, timeframe = '1m', since = undefined, limit = undefined) {
-=======
     parseOHLCV (ohlcv, market = undefined) {
->>>>>>> e73c37f7
         //
         //     {
         //         "timestamp":1525761000000,
@@ -682,7 +678,7 @@
         //         }
         //     ]
         //
-        return this.parseOHLCVs (response, market);
+        return this.parseOHLCVs (response, market, timeframe, since, limit);
     }
 
     async fetchBalance (params = {}) {
