--- conflicted
+++ resolved
@@ -37,11 +37,7 @@
 //-----------------------------------------------------------------------------
 // this is updated by vss.js when building
 
-<<<<<<< HEAD
-const version = '1.18.620'
-=======
 const version = '1.18.630'
->>>>>>> 31658a19
 
 Exchange.ccxtVersion = version
 
